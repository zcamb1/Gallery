--- conflicted
+++ resolved
@@ -76,11 +76,6 @@
     }
 }
 
-ext {
-    room_version = '2.2.5'
-    coroutines_version = '1.3.9'
-}
-
 dependencies {
     implementation 'com.simplemobiletools:commons:5.34.21'
     implementation 'com.theartofdev.edmodo:android-image-cropper:2.8.0'
@@ -101,20 +96,14 @@
 
     kapt 'com.github.bumptech.glide:compiler:4.10.0'
 
-<<<<<<< HEAD
     implementation 'androidx.lifecycle:lifecycle-runtime-ktx:2.2.0'
-    implementation "org.jetbrains.kotlinx:kotlinx-coroutines-core:$coroutines_version"
-    implementation "org.jetbrains.kotlinx:kotlinx-coroutines-android:$coroutines_version"
+    implementation "org.jetbrains.kotlinx:kotlinx-coroutines-core:1.3.9"
+    implementation "org.jetbrains.kotlinx:kotlinx-coroutines-android:1.3.9"
 
-    kapt "androidx.room:room-compiler:$room_version"
-    implementation "androidx.room:room-ktx:$room_version"
-    implementation "androidx.room:room-runtime:$room_version"
-    annotationProcessor "androidx.room:room-compiler:$room_version"
-=======
-    kapt 'androidx.room:room-compiler:2.2.6'
-    implementation 'androidx.room:room-runtime:2.2.6'
-    annotationProcessor 'androidx.room:room-compiler:2.2.6'
->>>>>>> 9f54d04d
+    kapt "androidx.room:room-compiler:2.2.6"
+    implementation "androidx.room:room-ktx:2.2.6"
+    implementation "androidx.room:room-runtime:2.2.6"
+    annotationProcessor "androidx.room:room-compiler:2.2.6"
 }
 
 // Apply the PESDKPlugin
