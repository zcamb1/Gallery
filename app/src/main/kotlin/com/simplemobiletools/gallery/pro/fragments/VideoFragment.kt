--- conflicted
+++ resolved
@@ -287,11 +287,7 @@
 
     private fun restoreLastVideoSavedPosition() {
         val pos = mConfig.getLastVideoPosition(mMedium.path)
-<<<<<<< HEAD
-        if(pos > 0) {
-=======
         if (pos > 0) {
->>>>>>> 45c327af
             setPosition(pos)
         }
     }
