package com.simplemobiletools.gallery.pro.fragments

import android.content.Intent
import android.content.res.Configuration
import android.graphics.Bitmap
import android.graphics.BitmapFactory
import android.graphics.Color
import android.graphics.Matrix
import android.graphics.drawable.ColorDrawable
import android.graphics.drawable.Drawable
import android.graphics.drawable.PictureDrawable
import android.net.Uri
import android.os.Build
import android.os.Bundle
import android.os.Handler
import android.util.DisplayMetrics
import android.view.LayoutInflater
import android.view.MotionEvent
import android.view.View
import android.view.ViewGroup
import android.widget.RelativeLayout
import androidx.exifinterface.media.ExifInterface.*
import com.alexvasilkov.gestures.GestureController
import com.alexvasilkov.gestures.State
import com.bumptech.glide.Glide
import com.bumptech.glide.Priority
import com.bumptech.glide.load.DataSource
import com.bumptech.glide.load.DecodeFormat
import com.bumptech.glide.load.engine.DiskCacheStrategy
import com.bumptech.glide.load.engine.GlideException
import com.bumptech.glide.load.resource.bitmap.Rotate
import com.bumptech.glide.request.RequestListener
import com.bumptech.glide.request.RequestOptions
import com.bumptech.glide.request.target.Target
import com.davemorrissey.labs.subscaleview.DecoderFactory
import com.davemorrissey.labs.subscaleview.ImageDecoder
import com.davemorrissey.labs.subscaleview.ImageRegionDecoder
import com.davemorrissey.labs.subscaleview.SubsamplingScaleImageView
import com.github.penfeizhou.animation.apng.APNGDrawable
import com.github.penfeizhou.animation.webp.WebPDrawable
import com.simplemobiletools.commons.activities.BaseSimpleActivity
import com.simplemobiletools.commons.extensions.*
import com.simplemobiletools.commons.helpers.ensureBackgroundThread
import com.simplemobiletools.commons.helpers.isRPlus
import com.simplemobiletools.gallery.pro.R
import com.simplemobiletools.gallery.pro.activities.PanoramaPhotoActivity
import com.simplemobiletools.gallery.pro.activities.PhotoActivity
import com.simplemobiletools.gallery.pro.activities.PhotoVideoActivity
import com.simplemobiletools.gallery.pro.activities.ViewPagerActivity
import com.simplemobiletools.gallery.pro.adapters.PortraitPhotosAdapter
import com.simplemobiletools.gallery.pro.databinding.PagerPhotoItemBinding
import com.simplemobiletools.gallery.pro.extensions.config
import com.simplemobiletools.gallery.pro.extensions.saveRotatedImageToFile
import com.simplemobiletools.gallery.pro.extensions.sendFakeClick
import com.simplemobiletools.gallery.pro.helpers.*
import com.simplemobiletools.gallery.pro.models.Medium
import com.simplemobiletools.gallery.pro.svg.SvgSoftwareLayerSetter
import com.squareup.picasso.Callback
import com.squareup.picasso.Picasso
import it.sephiroth.android.library.exif2.ExifInterface
import org.apache.sanselan.common.byteSources.ByteSourceInputStream
import org.apache.sanselan.formats.jpeg.JpegImageParser
import pl.droidsonroids.gif.InputSource
import java.io.File
import java.io.FileOutputStream
import kotlin.math.ceil

class PhotoFragment : ViewPagerFragment() {
    private val DEFAULT_DOUBLE_TAP_ZOOM = 2f
    private val ZOOMABLE_VIEW_LOAD_DELAY = 100L
    private val SAME_ASPECT_RATIO_THRESHOLD = 0.01

    // devices with good displays, but the rest of the hardware not good enough for them
    private val WEIRD_DEVICES = arrayListOf(
        "motorola xt1685",
        "google nexus 5x"
    )

    var mCurrentRotationDegrees = 0
    private var mIsFragmentVisible = false
    private var mIsFullscreen = false
    private var mWasInit = false
    private var mIsPanorama = false
    private var mIsSubsamplingVisible = false    // checking view.visibility is unreliable, use an extra variable for it
    private var mShouldResetImage = false
    private var mCurrentPortraitPhotoPath = ""
    private var mOriginalPath = ""
    private var mImageOrientation = -1
    private var mLoadZoomableViewHandler = Handler()
    private var mScreenWidth = 0
    private var mScreenHeight = 0
    private var mCurrentGestureViewZoom = 1f

    private var mStoredShowExtendedDetails = false
    private var mStoredHideExtendedDetails = false
    private var mStoredAllowDeepZoomableImages = false
    private var mStoredShowHighestQuality = false
    private var mStoredExtendedDetails = 0

    private lateinit var mView: ViewGroup
    private lateinit var binding: PagerPhotoItemBinding
    private lateinit var mMedium: Medium

    override fun onCreateView(inflater: LayoutInflater, container: ViewGroup?, savedInstanceState: Bundle?): View {
        val context = requireContext()
        val activity = requireActivity()
        val arguments = requireArguments()

        binding = PagerPhotoItemBinding.inflate(inflater, container, false)
        mView = binding.root
        if (!arguments.getBoolean(SHOULD_INIT_FRAGMENT, true)) {
            return mView
        }

        mMedium = arguments.getSerializable(MEDIUM) as Medium
        mOriginalPath = mMedium.path

        binding.apply {
            subsamplingView.setOnClickListener { photoClicked() }
            gesturesView.setOnClickListener { photoClicked() }
            gifView.setOnClickListener { photoClicked() }
            instantPrevItem.setOnClickListener { listener?.goToPrevItem() }
            instantNextItem.setOnClickListener { listener?.goToNextItem() }
            panoramaOutline.setOnClickListener { openPanorama() }

            instantPrevItem.parentView = container
            instantNextItem.parentView = container

            photoBrightnessController.initialize(activity, slideInfo, true, container, singleTap = { x, y ->
                mView.apply {
                    if (subsamplingView.isVisible()) {
                        subsamplingView.sendFakeClick(x, y)
                    } else {
                        gesturesView.sendFakeClick(x, y)
                    }
                }
            })

            if (context.config.allowDownGesture) {
                gifView.setOnTouchListener { v, event ->
                    if (gifViewFrame.controller.state.zoom == 1f) {
                        handleEvent(event)
                    }
                    false
                }

                gesturesView.controller.addOnStateChangeListener(object : GestureController.OnStateChangeListener {
                    override fun onStateChanged(state: State) {
                        mCurrentGestureViewZoom = state.zoom
                    }
                })

                gesturesView.setOnTouchListener { v, event ->
                    if (mCurrentGestureViewZoom == 1f) {
                        handleEvent(event)
                    }
                    false
                }

                subsamplingView.setOnTouchListener { v, event ->
                    if (subsamplingView.isZoomedOut()) {
                        handleEvent(event)
                    }
                    false
                }
            }
        }

        checkScreenDimensions()
        storeStateVariables()
        if (!mIsFragmentVisible && activity is PhotoActivity) {
            mIsFragmentVisible = true
        }

        if (mMedium.path.startsWith("content://") && !mMedium.path.startsWith("content://mms/")) {
            mMedium.path = requireContext().getRealPathFromURI(Uri.parse(mOriginalPath)) ?: mMedium.path
            if (isRPlus() && !isExternalStorageManager() && mMedium.path.startsWith("/storage/") && mMedium.isHidden()) {
                mMedium.path = mOriginalPath
            }

            if (mMedium.path.isEmpty()) {
                var out: FileOutputStream? = null
                try {
                    var inputStream = requireContext().contentResolver.openInputStream(Uri.parse(mOriginalPath))
                    val exif = ExifInterface()
                    exif.readExif(inputStream, ExifInterface.Options.OPTION_ALL)
                    val tag = exif.getTag(ExifInterface.TAG_ORIENTATION)
                    val orientation = tag?.getValueAsInt(-1) ?: -1
                    inputStream = requireContext().contentResolver.openInputStream(Uri.parse(mOriginalPath))
                    val original = BitmapFactory.decodeStream(inputStream)
                    val rotated = rotateViaMatrix(original, orientation)
                    exif.setTagValue(ExifInterface.TAG_ORIENTATION, 1)
                    exif.removeCompressedThumbnail()

                    val file = File(requireContext().externalCacheDir, Uri.parse(mOriginalPath).lastPathSegment)
                    out = FileOutputStream(file)
                    rotated.compress(Bitmap.CompressFormat.JPEG, 100, out)
                    mMedium.path = file.absolutePath
                } catch (e: Exception) {
                    requireActivity().toast(com.simplemobiletools.commons.R.string.unknown_error_occurred)
                    return mView
                } finally {
                    out?.close()
                }
            }
        }

        mIsFullscreen = requireActivity().window.decorView.systemUiVisibility and View.SYSTEM_UI_FLAG_FULLSCREEN == View.SYSTEM_UI_FLAG_FULLSCREEN
        loadImage()
        initExtendedDetails()
        mWasInit = true
        updateInstantSwitchWidths()

        ensureBackgroundThread {
            checkIfPanorama()
        }

        return mView
    }

    override fun onPause() {
        super.onPause()
        storeStateVariables()
    }

    override fun onResume() {
        super.onResume()
        val config = requireContext().config
        if (mWasInit && (config.showExtendedDetails != mStoredShowExtendedDetails || config.extendedDetails != mStoredExtendedDetails)) {
            initExtendedDetails()
        }

        if (mWasInit) {
            if (config.allowZoomingImages != mStoredAllowDeepZoomableImages || config.showHighestQuality != mStoredShowHighestQuality) {
                mIsSubsamplingVisible = false
                binding.subsamplingView.beGone()
                loadImage()
            } else if (mMedium.isGIF()) {
                loadGif()
            } else if (mIsSubsamplingVisible && mShouldResetImage) {
                binding.subsamplingView.onGlobalLayout {
                    binding.subsamplingView.resetView()
                }
            }
            mShouldResetImage = false
        }

        val allowPhotoGestures = config.allowPhotoGestures
        val allowInstantChange = config.allowInstantChange

        binding.apply {
            photoBrightnessController.beVisibleIf(allowPhotoGestures)
            instantPrevItem.beVisibleIf(allowInstantChange)
            instantNextItem.beVisibleIf(allowInstantChange)
        }

        storeStateVariables()
    }

    override fun onDestroyView() {
        super.onDestroyView()
        if (activity?.isDestroyed == false) {
            binding.subsamplingView.recycle()

            try {
                if (context != null) {
                    Glide.with(requireContext()).clear(binding.gesturesView)
                }
            } catch (ignored: Exception) {
            }
        }

        mLoadZoomableViewHandler.removeCallbacksAndMessages(null)
        if (mCurrentRotationDegrees != 0) {
            ensureBackgroundThread {
                val path = mMedium.path
                (activity as? BaseSimpleActivity)?.saveRotatedImageToFile(path, path, mCurrentRotationDegrees, false) {}
            }
        }
    }

    override fun onConfigurationChanged(newConfig: Configuration) {
        super.onConfigurationChanged(newConfig)
        if (!mWasInit) {
            return
        }

        // avoid GIFs being skewed, played in wrong aspect ratio
        if (mMedium.isGIF()) {
            mView.onGlobalLayout {
                if (activity != null) {
                    measureScreen()
                    Handler().postDelayed({
                        binding.gifViewFrame.controller.resetState()
                        loadGif()
                    }, 50)
                }
            }
        } else {
            hideZoomableView()
            loadImage()
        }

        measureScreen()
        initExtendedDetails()
        updateInstantSwitchWidths()
        mShouldResetImage = true
    }

    override fun setMenuVisibility(menuVisible: Boolean) {
        super.setMenuVisibility(menuVisible)
        mIsFragmentVisible = menuVisible
        if (mWasInit) {
            if (!mMedium.isGIF() && !mMedium.isWebP() && !mMedium.isApng()) {
                photoFragmentVisibilityChanged(menuVisible)
            }
        }
    }

    private fun storeStateVariables() {
        requireContext().config.apply {
            mStoredShowExtendedDetails = showExtendedDetails
            mStoredHideExtendedDetails = hideExtendedDetails
            mStoredAllowDeepZoomableImages = allowZoomingImages
            mStoredShowHighestQuality = showHighestQuality
            mStoredExtendedDetails = extendedDetails
        }
    }

    private fun checkScreenDimensions() {
        if (mScreenWidth == 0 || mScreenHeight == 0) {
            measureScreen()
        }
    }

    private fun measureScreen() {
        val metrics = DisplayMetrics()
        activity?.windowManager?.defaultDisplay?.getRealMetrics(metrics)
        mScreenWidth = metrics.widthPixels
        mScreenHeight = metrics.heightPixels
    }

    private fun photoFragmentVisibilityChanged(isVisible: Boolean) {
        if (isVisible) {
            scheduleZoomableView()
        } else {
            hideZoomableView()
        }
    }

    private fun degreesForRotation(orientation: Int) = when (orientation) {
        ORIENTATION_ROTATE_270, ORIENTATION_TRANSPOSE -> 270
        ORIENTATION_ROTATE_180 -> 180
        ORIENTATION_ROTATE_90, ORIENTATION_TRANSVERSE -> 90
        else -> 0
    }

    private fun rotateViaMatrix(original: Bitmap, orientation: Int): Bitmap {
        val degrees = degreesForRotation(orientation).toFloat()
        return if (degrees == 0f) {
            original
        } else {
            val matrix = Matrix()
            matrix.setRotate(degrees)
            Bitmap.createBitmap(original, 0, 0, original.width, original.height, matrix, true)
        }
    }

    private fun loadImage() {
        checkScreenDimensions()

        if (mMedium.isPortrait() && context != null) {
            showPortraitStripe()
        }

        ensureBackgroundThread {
            mImageOrientation = getImageOrientation()
            activity?.runOnUiThread {
                when {
                    mMedium.isGIF() -> loadGif()
                    mMedium.isSVG() -> loadSVG()
                    mMedium.isApng() -> loadAPNG()
                    else -> loadBitmap()
                }
            }
        }
    }

    private fun loadGif() {
        try {
            val pathToLoad = getPathToLoad(mMedium)
            val source = if (pathToLoad.startsWith("content://") || pathToLoad.startsWith("file://")) {
                InputSource.UriSource(requireContext().contentResolver, Uri.parse(pathToLoad))
            } else {
                InputSource.FileSource(pathToLoad)
            }

            binding.apply {
                gesturesView.beGone()
                gifViewFrame.beVisible()
                ensureBackgroundThread {
                    gifView.setInputSource(source)
                }
            }
        } catch (e: Exception) {
            loadBitmap()
        } catch (e: OutOfMemoryError) {
            loadBitmap()
        }
    }

    private fun loadSVG() {
        if (context != null) {
            Glide.with(requireContext())
                .`as`(PictureDrawable::class.java)
                .listener(SvgSoftwareLayerSetter())
                .load(mMedium.path)
                .into(binding.gesturesView)
        }
    }

    private fun loadAPNG() {
        if (context != null) {
            val drawable = APNGDrawable.fromFile(mMedium.path)
            binding.gesturesView.setImageDrawable(drawable)
        }
    }

    private fun loadBitmap(addZoomableView: Boolean = true) {
        if (context == null) {
            return
        }

        val path = getFilePathToShow()
        if (path.isWebP()) {
            val drawable = WebPDrawable.fromFile(path)
            if (drawable.intrinsicWidth == 0) {
                loadWithGlide(path, addZoomableView)
            } else {
<<<<<<< HEAD
                drawable.setLoopLimit(0)
                binding.gesturesView.setImageDrawable(drawable)
=======
                mView.gestures_view.setImageDrawable(drawable)
>>>>>>> c3778e36
            }
        } else {
            loadWithGlide(path, addZoomableView)
        }
    }

    private fun loadWithGlide(path: String, addZoomableView: Boolean) {
        val priority = if (mIsFragmentVisible) Priority.IMMEDIATE else Priority.NORMAL
        val options = RequestOptions()
            .signature(mMedium.getKey())
            .format(DecodeFormat.PREFER_ARGB_8888)
            .priority(priority)
            .diskCacheStrategy(DiskCacheStrategy.RESOURCE)
            .fitCenter()

        if (mCurrentRotationDegrees != 0) {
            options.transform(Rotate(mCurrentRotationDegrees))
            options.diskCacheStrategy(DiskCacheStrategy.NONE)
        }

        Glide.with(requireContext())
            .load(path)
            .apply(options)
            .listener(object : RequestListener<Drawable> {
                override fun onLoadFailed(e: GlideException?, model: Any?, target: Target<Drawable>?, isFirstResource: Boolean): Boolean {
                    if (activity != null && !activity!!.isDestroyed && !activity!!.isFinishing) {
                        tryLoadingWithPicasso(addZoomableView)
                    }
                    return false
                }

                override fun onResourceReady(
                    resource: Drawable?,
                    model: Any?,
                    target: Target<Drawable>?,
                    dataSource: DataSource?,
                    isFirstResource: Boolean
                ): Boolean {
                    val allowZoomingImages = context?.config?.allowZoomingImages ?: true
                    binding.gesturesView.controller.settings.isZoomEnabled = mMedium.isRaw() || mCurrentRotationDegrees != 0 || allowZoomingImages == false
                    if (mIsFragmentVisible && addZoomableView) {
                        scheduleZoomableView()
                    }
                    return false
                }
            }).into(binding.gesturesView)
    }

    private fun tryLoadingWithPicasso(addZoomableView: Boolean) {
        var pathToLoad = if (getFilePathToShow().startsWith("content://")) getFilePathToShow() else "file://${getFilePathToShow()}"
        pathToLoad = pathToLoad.replace("%", "%25").replace("#", "%23")

        try {
            val picasso = Picasso.get()
                .load(pathToLoad)
                .centerInside()
                .stableKey(mMedium.getSignature())
                .resize(mScreenWidth, mScreenHeight)

            if (mCurrentRotationDegrees != 0) {
                picasso.rotate(mCurrentRotationDegrees.toFloat())
            } else {
                degreesForRotation(mImageOrientation).toFloat()
            }

            picasso.into(binding.gesturesView, object : Callback {
                override fun onSuccess() {
                    binding.gesturesView.controller.settings.isZoomEnabled =
                        mMedium.isRaw() || mCurrentRotationDegrees != 0 || context?.config?.allowZoomingImages == false
                    if (mIsFragmentVisible && addZoomableView) {
                        scheduleZoomableView()
                    }
                }

                override fun onError(e: Exception?) {
                    if (mMedium.path != mOriginalPath) {
                        mMedium.path = mOriginalPath
                        loadImage()
                        checkIfPanorama()
                    }
                }
            })
        } catch (ignored: Exception) {
        }
    }

    private fun showPortraitStripe() {
        val files = File(mMedium.parentPath).listFiles()?.toMutableList() as? ArrayList<File>
        if (files != null) {
            val screenWidth = requireContext().realScreenSize.x
            val itemWidth =
                resources.getDimension(R.dimen.portrait_photos_stripe_height).toInt() + resources.getDimension(com.simplemobiletools.commons.R.dimen.one_dp)
                    .toInt()
            val sideWidth = screenWidth / 2 - itemWidth / 2
            val fakeItemsCnt = ceil(sideWidth / itemWidth.toDouble()).toInt()

            val paths = fillPhotoPaths(files, fakeItemsCnt)
            var curWidth = itemWidth
            while (curWidth < screenWidth) {
                curWidth += itemWidth
            }

            val sideElementWidth = curWidth - screenWidth
            val adapter = PortraitPhotosAdapter(requireContext(), paths, sideElementWidth) { position, x ->
                if (mIsFullscreen) {
                    return@PortraitPhotosAdapter
                }

                binding.photoPortraitStripe.smoothScrollBy((x + itemWidth / 2) - screenWidth / 2, 0)
                if (paths[position] != mCurrentPortraitPhotoPath) {
                    mCurrentPortraitPhotoPath = paths[position]
                    hideZoomableView()
                    loadBitmap()
                }
            }

            binding.photoPortraitStripe.adapter = adapter
            setupStripeBottomMargin()

            val coverIndex = getCoverImageIndex(paths)
            if (coverIndex != -1) {
                mCurrentPortraitPhotoPath = paths[coverIndex]
                setupStripeUpListener(adapter, screenWidth, itemWidth)

                binding.photoPortraitStripe.onGlobalLayout {
                    binding.photoPortraitStripe.scrollBy((coverIndex - fakeItemsCnt) * itemWidth, 0)
                    adapter.setCurrentPhoto(coverIndex)
                    binding.photoPortraitStripeWrapper.beVisible()
                    if (mIsFullscreen) {
                        binding.photoPortraitStripeWrapper.alpha = 0f
                    }
                }
            }
        }
    }

    private fun fillPhotoPaths(files: ArrayList<File>, fakeItemsCnt: Int): ArrayList<String> {
        val paths = ArrayList<String>()
        for (i in 0 until fakeItemsCnt) {
            paths.add("")
        }

        files.forEach {
            paths.add(it.absolutePath)
        }

        for (i in 0 until fakeItemsCnt) {
            paths.add("")
        }
        return paths
    }

    private fun setupStripeBottomMargin() {
        var bottomMargin = requireContext().navigationBarHeight + resources.getDimension(com.simplemobiletools.commons.R.dimen.normal_margin).toInt()
        if (requireContext().config.bottomActions) {
            bottomMargin += resources.getDimension(R.dimen.bottom_actions_height).toInt()
        }
        (binding.photoPortraitStripeWrapper.layoutParams as RelativeLayout.LayoutParams).bottomMargin = bottomMargin
    }

    private fun getCoverImageIndex(paths: ArrayList<String>): Int {
        var coverIndex = -1
        paths.forEachIndexed { index, path ->
            if (path.contains("cover", true)) {
                coverIndex = index
            }
        }

        if (coverIndex == -1) {
            paths.forEachIndexed { index, path ->
                if (path.isNotEmpty()) {
                    coverIndex = index
                }
            }
        }
        return coverIndex
    }

    private fun setupStripeUpListener(adapter: PortraitPhotosAdapter, screenWidth: Int, itemWidth: Int) {
        binding.photoPortraitStripe.setOnTouchListener { v, event ->
            if (event.action == MotionEvent.ACTION_UP || event.action == MotionEvent.ACTION_CANCEL) {
                var closestIndex = -1
                var closestDistance = Integer.MAX_VALUE
                val center = screenWidth / 2
                for ((key, value) in adapter.views) {
                    val distance = Math.abs(value.x.toInt() + itemWidth / 2 - center)
                    if (distance < closestDistance) {
                        closestDistance = distance
                        closestIndex = key
                    }
                }

                Handler().postDelayed({
                    adapter.performClickOn(closestIndex)
                }, 100)
            }
            false
        }
    }

    private fun getFilePathToShow() = if (mMedium.isPortrait()) mCurrentPortraitPhotoPath else getPathToLoad(mMedium)

    private fun openPanorama() {
        Intent(context, PanoramaPhotoActivity::class.java).apply {
            putExtra(PATH, mMedium.path)
            startActivity(this)
        }
    }

    private fun scheduleZoomableView() {
        mLoadZoomableViewHandler.removeCallbacksAndMessages(null)
        mLoadZoomableViewHandler.postDelayed({
            if (mIsFragmentVisible && context?.config?.allowZoomingImages == true && (mMedium.isImage() || mMedium.isPortrait()) && !mIsSubsamplingVisible) {
                addZoomableView()
            }
        }, ZOOMABLE_VIEW_LOAD_DELAY)
    }

    private fun addZoomableView() {
        val rotation = degreesForRotation(mImageOrientation)
        mIsSubsamplingVisible = true
        val config = requireContext().config
        val showHighestQuality = config.showHighestQuality
        val minTileDpi = if (showHighestQuality) -1 else getMinTileDpi()

        val bitmapDecoder = object : DecoderFactory<ImageDecoder> {
            override fun make() = MyGlideImageDecoder(rotation, mMedium.getKey())
        }

        val regionDecoder = object : DecoderFactory<ImageRegionDecoder> {
            override fun make() = PicassoRegionDecoder(showHighestQuality, mScreenWidth, mScreenHeight, minTileDpi)
        }

        var newOrientation = (rotation + mCurrentRotationDegrees) % 360
        if (newOrientation < 0) {
            newOrientation += 360
        }

        binding.subsamplingView.apply {
            setMaxTileSize(if (showHighestQuality) Integer.MAX_VALUE else 4096)
            setMinimumTileDpi(minTileDpi)
            background = ColorDrawable(Color.TRANSPARENT)
            bitmapDecoderFactory = bitmapDecoder
            regionDecoderFactory = regionDecoder
            maxScale = 10f
            beVisible()
            rotationEnabled = config.allowRotatingWithGestures
            isOneToOneZoomEnabled = config.allowOneToOneZoom
            orientation = newOrientation
            setImage(getFilePathToShow())

            onImageEventListener = object : SubsamplingScaleImageView.OnImageEventListener {
                override fun onReady() {
                    background = ColorDrawable(
                        if (config.blackBackground) {
                            Color.BLACK
                        } else {
                            context.getProperBackgroundColor()
                        }
                    )

                    val useWidth = if (mImageOrientation == ORIENTATION_ROTATE_90 || mImageOrientation == ORIENTATION_ROTATE_270) sHeight else sWidth
                    val useHeight = if (mImageOrientation == ORIENTATION_ROTATE_90 || mImageOrientation == ORIENTATION_ROTATE_270) sWidth else sHeight
                    doubleTapZoomScale = getDoubleTapZoomScale(useWidth, useHeight)
                }

                override fun onImageLoadError(e: Exception) {
                    binding.gesturesView.controller.settings.isZoomEnabled = true
                    background = ColorDrawable(Color.TRANSPARENT)
                    mIsSubsamplingVisible = false
                    beGone()
                }

                override fun onImageRotation(degrees: Int) {
                    val fullRotation = (rotation + degrees) % 360
                    val useWidth = if (fullRotation == 90 || fullRotation == 270) sHeight else sWidth
                    val useHeight = if (fullRotation == 90 || fullRotation == 270) sWidth else sHeight
                    doubleTapZoomScale = getDoubleTapZoomScale(useWidth, useHeight)
                    mCurrentRotationDegrees = (mCurrentRotationDegrees + degrees) % 360
                    loadBitmap(false)

                    // ugly, but it works
                    (activity as? ViewPagerActivity)?.refreshMenuItems()
                    (activity as? PhotoVideoActivity)?.refreshMenuItems()
                }

                override fun onUpEvent() {
                    mShouldResetImage = false
                }
            }
        }
    }

    private fun getMinTileDpi(): Int {
        val metrics = resources.displayMetrics
        val averageDpi = (metrics.xdpi + metrics.ydpi) / 2
        val device = "${Build.BRAND} ${Build.MODEL}".toLowerCase()
        return when {
            WEIRD_DEVICES.contains(device) -> WEIRD_TILE_DPI
            averageDpi > 400 -> HIGH_TILE_DPI
            averageDpi > 300 -> NORMAL_TILE_DPI
            else -> LOW_TILE_DPI
        }
    }

    private fun checkIfPanorama() {
        mIsPanorama = try {
            val inputStream = if (mMedium.path.startsWith("content:/")) {
                requireContext().contentResolver.openInputStream(Uri.parse(mMedium.path))
            } else {
                File(mMedium.path).inputStream()
            }

            val imageParser = JpegImageParser().getXmpXml(ByteSourceInputStream(inputStream, mMedium.name), HashMap<String, Any>())
            imageParser.contains("GPano:UsePanoramaViewer=\"True\"", true) ||
                imageParser.contains("<GPano:UsePanoramaViewer>True</GPano:UsePanoramaViewer>", true) ||
                imageParser.contains("GPano:FullPanoWidthPixels=") ||
                imageParser.contains("GPano:ProjectionType>Equirectangular")
        } catch (e: Exception) {
            false
        } catch (e: OutOfMemoryError) {
            false
        }

        activity?.runOnUiThread {
            binding.panoramaOutline.beVisibleIf(mIsPanorama)
            if (mIsFullscreen) {
                binding.panoramaOutline.alpha = 0f
            }
        }
    }

    private fun getImageOrientation(): Int {
        val defaultOrientation = -1
        var orient = defaultOrientation

        try {
            val path = getFilePathToShow()
            orient = if (path.startsWith("content:/")) {
                val inputStream = requireContext().contentResolver.openInputStream(Uri.parse(path))
                val exif = ExifInterface()
                exif.readExif(inputStream, ExifInterface.Options.OPTION_ALL)
                val tag = exif.getTag(ExifInterface.TAG_ORIENTATION)
                tag?.getValueAsInt(defaultOrientation) ?: defaultOrientation
            } else {
                val exif = androidx.exifinterface.media.ExifInterface(path)
                exif.getAttributeInt(TAG_ORIENTATION, defaultOrientation)
            }

            if (orient == defaultOrientation || requireContext().isPathOnOTG(getFilePathToShow())) {
                val uri = if (path.startsWith("content:/")) Uri.parse(path) else Uri.fromFile(File(path))
                val inputStream = requireContext().contentResolver.openInputStream(uri)
                val exif2 = ExifInterface()
                exif2.readExif(inputStream, ExifInterface.Options.OPTION_ALL)
                orient = exif2.getTag(ExifInterface.TAG_ORIENTATION)?.getValueAsInt(defaultOrientation) ?: defaultOrientation
            }
        } catch (ignored: Exception) {
        } catch (ignored: OutOfMemoryError) {
        }
        return orient
    }

    private fun getDoubleTapZoomScale(width: Int, height: Int): Float {
        val bitmapAspectRatio = height / width.toFloat()
        val screenAspectRatio = mScreenHeight / mScreenWidth.toFloat()

        return if (context == null || Math.abs(bitmapAspectRatio - screenAspectRatio) < SAME_ASPECT_RATIO_THRESHOLD) {
            DEFAULT_DOUBLE_TAP_ZOOM
        } else if (requireContext().portrait && bitmapAspectRatio <= screenAspectRatio) {
            mScreenHeight / height.toFloat()
        } else if (requireContext().portrait && bitmapAspectRatio > screenAspectRatio) {
            mScreenWidth / width.toFloat()
        } else if (!requireContext().portrait && bitmapAspectRatio >= screenAspectRatio) {
            mScreenWidth / width.toFloat()
        } else if (!requireContext().portrait && bitmapAspectRatio < screenAspectRatio) {
            mScreenHeight / height.toFloat()
        } else {
            DEFAULT_DOUBLE_TAP_ZOOM
        }
    }

    fun rotateImageViewBy(degrees: Int) {
        if (mIsSubsamplingVisible) {
            binding.subsamplingView.rotateBy(degrees)
        } else {
            mCurrentRotationDegrees = (mCurrentRotationDegrees + degrees) % 360
            mLoadZoomableViewHandler.removeCallbacksAndMessages(null)
            mIsSubsamplingVisible = false
            loadBitmap()
        }
    }

    private fun initExtendedDetails() {
        if (requireContext().config.showExtendedDetails) {
            binding.photoDetails.apply {
                beInvisible()   // make it invisible so we can measure it, but not show yet
                text = getMediumExtendedDetails(mMedium)
                onGlobalLayout {
                    if (isAdded) {
                        val realY = getExtendedDetailsY(height)
                        if (realY > 0) {
                            y = realY
                            beVisibleIf(text.isNotEmpty())
                            alpha = if (!requireContext().config.hideExtendedDetails || !mIsFullscreen) 1f else 0f
                        }
                    }
                }
            }
        } else {
            binding.photoDetails.beGone()
        }
    }

    private fun hideZoomableView() {
        if (context?.config?.allowZoomingImages == true) {
            mIsSubsamplingVisible = false
            binding.subsamplingView.recycle()
            binding.subsamplingView.beGone()
            mLoadZoomableViewHandler.removeCallbacksAndMessages(null)
        }
    }

    private fun photoClicked() {
        listener?.fragmentClicked()
    }

    private fun updateInstantSwitchWidths() {
        binding.instantPrevItem.layoutParams.width = mScreenWidth / 7
        binding.instantNextItem.layoutParams.width = mScreenWidth / 7
    }

    override fun fullscreenToggled(isFullscreen: Boolean) {
        this.mIsFullscreen = isFullscreen
        binding.apply {
            photoDetails.apply {
                if (mStoredShowExtendedDetails && isVisible() && context != null && resources != null) {
                    animate().y(getExtendedDetailsY(height))

                    if (mStoredHideExtendedDetails) {
                        animate().alpha(if (isFullscreen) 0f else 1f).start()
                    }
                }
            }

            if (mIsPanorama) {
                panoramaOutline.animate().alpha(if (isFullscreen) 0f else 1f).start()
                panoramaOutline.isClickable = !isFullscreen
            }

            if (mWasInit && mMedium.isPortrait()) {
                photoPortraitStripeWrapper.animate().alpha(if (isFullscreen) 0f else 1f).start()
            }
        }
    }

    private fun getExtendedDetailsY(height: Int): Float {
        val smallMargin = context?.resources?.getDimension(com.simplemobiletools.commons.R.dimen.small_margin) ?: return 0f
        val fullscreenOffset = smallMargin + if (mIsFullscreen) 0 else requireContext().navigationBarHeight
        val actionsHeight = if (requireContext().config.bottomActions && !mIsFullscreen) resources.getDimension(R.dimen.bottom_actions_height) else 0f
        return requireContext().realScreenSize.y - height - actionsHeight - fullscreenOffset
    }
}<|MERGE_RESOLUTION|>--- conflicted
+++ resolved
@@ -437,12 +437,7 @@
             if (drawable.intrinsicWidth == 0) {
                 loadWithGlide(path, addZoomableView)
             } else {
-<<<<<<< HEAD
-                drawable.setLoopLimit(0)
                 binding.gesturesView.setImageDrawable(drawable)
-=======
-                mView.gestures_view.setImageDrawable(drawable)
->>>>>>> c3778e36
             }
         } else {
             loadWithGlide(path, addZoomableView)
