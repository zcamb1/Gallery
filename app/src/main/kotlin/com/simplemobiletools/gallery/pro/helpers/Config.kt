--- conflicted
+++ resolved
@@ -385,19 +385,11 @@
         }
     }
 
-<<<<<<< HEAD
-    fun getLastVideoPosition(path: String): Int {
-        return prefs.getInt("$LAST_VIDEO_POSITION_PREFIX${path.toLowerCase()}", 0)
-    }
-
-    fun getAllLastVideoPositions() = prefs.all.filterKeys { it.startsWith(LAST_VIDEO_POSITION_PREFIX) }
-=======
     fun getLastVideoPosition(path: String) = prefs.getInt("$LAST_VIDEO_POSITION_PREFIX${path.toLowerCase()}", 0)
 
     fun getAllLastVideoPositions() = prefs.all.filterKeys { 
         it.startsWith(LAST_VIDEO_POSITION_PREFIX) 
     }
->>>>>>> 45c327af
 
     var rememberLastVideoPosition: Boolean
         get() = prefs.getBoolean(REMEMBER_LAST_VIDEO_POSITION, false)
