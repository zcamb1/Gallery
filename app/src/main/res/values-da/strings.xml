--- conflicted
+++ resolved
@@ -196,18 +196,14 @@
     <string name="faq_1_text">Først skal du finde det nuværende standard galleri, i Apps sektionen af din enheds indstillinger. Kig efter en knap som hedder noget i stil med \"Åbn som standard\", klik på denne og vælg \"Ryd standarder\".
         Næste gang du forsøger at åbne et billede eller en video, bør du se en app-vælger, hvor du kan vælge Simple Gallery og gøre den til standard app\'en.</string>
     <string name="faq_2_title">Jeg har låst app\'en med en adgangskode, men jeg har glemt den. Hvad kan jeg gøre?</string>
-<<<<<<< HEAD
     <string name="faq_2_text">Du kan løse dette på to måder. Du kan enten geninstallere app\'en, eller finde app\'en i indstillingerne på din enhed og vælge \"Ryd data\". Dette vil nulstille alle dine indstillinger, det vil ikke slette nogle mediefiler.</string>
-=======
-	<string name="faq_2_text">Du kan løse dette på to måder. Du kan enten geninstallere app\'en, eller finde app\'en i indstillingerne på din enhed og vælge \"Ryd data\". Dette vil nulstille alle dine indstillinger, det vil ikke slette nogle mediefiler.</string>
->>>>>>> b872ca92
     <string name="faq_3_title">Hvordan kan jeg altid få et bestemt album vist i toppen?</string>
     <string name="faq_3_text">Du kan holde fingeren nede på det ønskede album, og vælge tegnstift-ikonet i menuen, dette vil fastgøre den til toppen. Du kan fastgøre flere mapper også. Fastgjorte elementer vil blive sorteret efter standard sorterings-metoden.</string>
     <string name="faq_4_title">Hvordan kan jeg spole fremad i videoer?</string>
     <string name="faq_4_text">Du kan enten trække din finger horisontalt over videoafspilleren, eller klikke på den nuværende eller maksimum varighed teksterne, nær søgefeltet. Det vil enten spole videoen tilbage eller fremad.</string>
     <string name="faq_5_title">Hvad er forskellen på at skjule og ekskludere en mappe?</string>
     <string name="faq_5_text">Eksludering forhindrer visning af mappen i blot Simple Gallery, mens Skjul viser systemvist og skjuler mappen fra andre gallerier også. Det fungerer ved at oprette entom \".nomedia\" fil i den givne mappe, hvilket du også kan slette med enhver filhåndterings-app.</string>
-	<string name="faq_6_title">Hvorfor dukker mapper med musik omslag eller klistermærker op?</string>
+    <string name="faq_6_title">Hvorfor dukker mapper med musik omslag eller klistermærker op?</string>
     <string name="faq_6_text">Det kan ske at du vil se nogle udsædvanlige albummmer. Du kan nemt ekskludere disse, ved at holde fingeren nede på disse og vælge Ekskluder. I den næste dialogboks kan du vælge den ovenliggende mappe, da andre relaterede albummer så sandsynligvis også vil blive forhindret i at blive vist.</string>
     <string name="faq_7_title">En mappe med billeder dukker ikke op, eller den viser ikke alle elementer. Hvad kan jeg gøre?</string>
     <string name="faq_7_text">Der kan være flere grunde, men en løsning er nem. Bare gå til Indstillinger -> Administrer inkluderede mapper, vælg plusset og naviger til mappen.</string>
