--- conflicted
+++ resolved
@@ -15,14 +15,6 @@
     <string name="other_folder">Anden mappe</string>
     <string name="show_on_map">Vis på kort</string>
     <string name="unknown_location">Ukendt placering</string>
-<<<<<<< HEAD
-    <string name="increase_column_count">Flere kolonner</string>
-    <string name="reduce_column_count">Færre kolonner</string>
-    <string name="set_as_default_folder">Indstil som standardmappe</string>
-    <string name="change_cover_image">Skift cover-billede</string>
-    <string name="select_photo">Vælg billede</string>
-=======
->>>>>>> 8896730d
     <string name="volume">Lydstyrke</string>
     <string name="brightness">Lysstyrke</string>
     <string name="lock_orientation">Lås orientering</string>
