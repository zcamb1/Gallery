--- conflicted
+++ resolved
@@ -30,16 +30,9 @@
     <string name="share_resized">分享調整大小的版本</string>
     <string name="upgraded_from_free">嘿\n\n你似乎從舊版免費 APP 升級了。現在你能解除安裝舊版了，在應用程式設定的頂端有個\'升級至專業版\'按鈕。\n\n將只有回收桶項目會被刪除，我的最愛項目會被解除標記，以及也會重置你的應用程式設定。\n\n感謝!</string>
     <string name="switch_to_file_search">檔案搜尋目標切換成全部的可見資料夾</string>
-<<<<<<< HEAD
     <string name="set_as_default_folder">設為預設資料夾</string>
     <string name="unset_as_default_folder">取消設為預設資料夾</string>
     <string name="reorder_by_dragging">Reorder folders by dragging</string>
-
-=======
-    <string name="set_as_default_folder">Set as default folder</string>
-    <string name="unset_as_default_folder">Unset as default folder</string>
-    <string name="reorder_by_dragging">Reorder folders by dragging</string>
->>>>>>> 39041a95
 
     <!-- Filter -->
     <string name="filter_media">篩選媒體檔案</string>
