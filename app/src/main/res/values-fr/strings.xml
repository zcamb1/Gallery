<?xml version="1.0" encoding="utf-8"?>
<resources>
    <string name="app_name">Simple Gallery</string>
    <string name="app_launcher_name">Galerie</string>
    <string name="edit">Édition</string>
    <string name="open_camera">Démarrer l\'appareil photo</string>
    <string name="hidden">(masqué)</string>
    <string name="excluded">(exclu)</string>
    <string name="pin_folder">Épingler le dossier</string>
    <string name="unpin_folder">Désépingler le dossier</string>
    <string name="pin_to_the_top">Épingler en haut</string>
    <string name="show_all">Afficher le contenu de tous les dossiers</string>
    <string name="all_folders">Tous les dossiers</string>
    <string name="folder_view">Affichage en vue \"Dossier\"</string>
    <string name="other_folder">Autre dossier</string>
    <string name="show_on_map">Afficher sur la carte</string>
    <string name="unknown_location">Position inconnue</string>
    <string name="increase_column_count">Ajouter une colonne</string>
    <string name="reduce_column_count">Supprimer une colonne</string>
    <string name="change_cover_image">Changer l\'image de couverture</string>
    <string name="select_photo">Sélectionner une photo</string>
    <string name="use_default">Utiliser par défaut</string>
    <string name="volume">Volume</string>
    <string name="brightness">Luminosité</string>
    <string name="lock_orientation">Verrouiller la rotation</string>
    <string name="unlock_orientation">Déverrouiller la rotation</string>
    <string name="change_orientation">Orientation</string>
    <string name="force_portrait">Forcer la vue portrait</string>
    <string name="force_landscape">Forcer la vue paysage</string>
    <string name="use_default_orientation">Utiliser l\'orientation par défaut</string>
    <string name="fix_date_taken">Corriger la valeur des dates de prise des photos</string>
    <string name="fixing">Correction en cours....</string>
    <string name="dates_fixed_successfully">Dates corrigées</string>
<<<<<<< HEAD
    <string name="share_resized">Partager une version redimensionnée</string>
=======
    <string name="share_resized">Share a resized version</string>
>>>>>>> e64f3396

    <!-- Filter -->
    <string name="filter_media">Filtrer les médias</string>
    <string name="images">Images</string>
    <string name="videos">Vidéos</string>
    <string name="gifs">GIFs</string>
    <string name="raw_images">Images RAW</string>
    <string name="svgs">SVGs</string>
    <string name="no_media_with_filters">Aucun fichier média trouvé avec les filtres sélectionnés</string>
<<<<<<< HEAD
    <string name="change_filters_underlined"><u >Modifier les filtres</u></string>
=======
    <string name="change_filters_underlined"><u>Modifier les filtres</u></string>
>>>>>>> e64f3396

    <!-- Hide / Exclude -->
    <string name="hide_folder_description">Cette option masque le dossier en ajoutant un fichier \".nomedia\" à l\'intérieur, cela masquera aussi tous les sous-dossiers. Vous pouvez les voir en appuyant sur le symbole \"Œil\" (permettant l\'affichage) depuis les paramètres. Continuer ?</string>
    <string name="exclude">Exclure</string>
    <string name="excluded_folders">Dossiers exclus</string>
    <string name="manage_excluded_folders">Gérer les dossiers exclus</string>
    <string name="exclude_folder_description">Cela va exclure la sélection ainsi que ses sous-dossiers depuis Simple Gallery uniquement. Vous pouvez gérer les dossiers exclus depuis les paramètres.</string>
    <string name="exclude_folder_parent">Exclure un dossier parent ?</string>
<<<<<<< HEAD
    <string name="excluded_activity_placeholder">Exclure des dossiers les masquera ainsi que leurs sous-dossiers uniquement dans Simple Gallery, ils seront toujours visibles depuis d\'autres applications.\\n\\nSi vous voulez aussi les masquer ailleurs, utilisez la fonction \"Masquer\".</string>
=======
    <string name="excluded_activity_placeholder">Exclure des dossiers les masquera ainsi que leurs sous-dossiers uniquement dans Simple Gallery, ils seront toujours visibles depuis d\'autres applications.\n\nSi vous voulez aussi les masquer ailleurs, utilisez la fonction \"Masquer\".</string>
>>>>>>> e64f3396
    <string name="remove_all">Tout supprimer</string>
    <string name="remove_all_description">Supprimer tous les dossiers de la liste des exclusions ? Cela n\'effacera pas les dossiers.</string>
    <string name="hidden_folders">Dossiers masqués</string>
    <string name="manage_hidden_folders">Gérer les dossiers masqués</string>
    <string name="hidden_folders_placeholder">Il semblerait que vous n\'ayez pas de dossier masqués avec un fichier \".nomedia\".</string>

    <!-- Include folders -->
    <string name="include_folders">Dossiers ajoutés</string>
    <string name="manage_included_folders">Gérer les dossiers ajoutés</string>
    <string name="add_folder">Ajouter un dossier</string>
<<<<<<< HEAD
    <string name="included_activity_placeholder">Si vous avez des dossiers contenant des médias qui ne sont pas affichés dans l\'application, vous pouvez les ajouter manuellement ici.\\n\\nCet ajout n\'exclura aucun autre dossier.</string>
=======
    <string name="included_activity_placeholder">Si vous avez des dossiers contenant des médias qui ne sont pas affichés dans l\'application, vous pouvez les ajouter manuellement ici.\n\nCet ajout n\'exclura aucun autre dossier.</string>
>>>>>>> e64f3396

    <!-- Resizing -->
    <string name="resize">Redimensionner</string>
    <string name="resize_and_save">Redimensionner la sélection et enregistrer</string>
    <string name="width">Largeur</string>
    <string name="height">Hauteur</string>
    <string name="keep_aspect_ratio">Conserver le rapport d\'affichage</string>
    <string name="invalid_values">Veuillez entrer une résolution valide</string>

    <!-- Editor -->
    <string name="editor">Éditeur</string>
    <string name="save">Sauvegarder</string>
    <string name="rotate">Pivoter</string>
    <string name="path">Chemin</string>
    <string name="invalid_image_path">Chemin invalide</string>
    <string name="image_editing_failed">Échec de l\'édition de l\'image</string>
    <string name="edit_image_with">Modifier l\'image avec :</string>
    <string name="no_editor_found">Aucun éditeur d\'image trouvé</string>
    <string name="unknown_file_location">Emplacement du fichier inconnu</string>
    <string name="error_saving_file">Impossible de remplacer le fichier source</string>
    <string name="rotate_left">Pivoter à gauche</string>
    <string name="rotate_right">Pivoter à droite</string>
    <string name="rotate_one_eighty">Pivoter à 180º</string>
    <string name="flip">Retourner</string>
    <string name="flip_horizontally">Retourner horizontalement</string>
    <string name="flip_vertically">Retourner verticalement</string>
<<<<<<< HEAD
    <string name="free_aspect_ratio">Libre</string>                  <!-- available as an option: 1:1, 4:3, 16:9, free -->
    <string name="other_aspect_ratio">Autre</string>                <!-- available as an option: 1:1, 4:3, 16:9, free, other -->
=======
    <string name="free_aspect_ratio">Libre</string>                 <!-- available as an option: 1:1, 4:3, 16:9, free -->
    <string name="other_aspect_ratio">Other</string>                <!-- available as an option: 1:1, 4:3, 16:9, free, other -->
>>>>>>> e64f3396

    <!-- Set wallpaper -->
    <string name="simple_wallpaper">Fond d\'écran simple</string>
    <string name="set_as_wallpaper">Définir comme fond d\'écran</string>
    <string name="set_as_wallpaper_failed">Échec de la définition en tant que fond d\'écran</string>
    <string name="set_as_wallpaper_with">Définir comme fond d\'écran avec :</string>
    <string name="setting_wallpaper">Définition du fond d\'écran en cours…</string>
    <string name="wallpaper_set_successfully">Fond d\'écran défini</string>
    <string name="portrait_aspect_ratio">Rapport d\'affichage portrait</string>
    <string name="landscape_aspect_ratio">Rapport d\'affichage paysage</string>
    <string name="home_screen">Écran d\'accueil</string>
    <string name="lock_screen">Écran de déverrouillage</string>
    <string name="home_and_lock_screen">Écran d\'accueil et écran de déverrouillage</string>

    <!-- Slideshow -->
    <string name="slideshow">Diaporama</string>
    <string name="interval">Intervalle (secondes) :</string>
    <string name="include_photos">Inclure photos</string>
    <string name="include_videos">Inclure vidéos</string>
    <string name="include_gifs">Inclure GIFs</string>
    <string name="random_order">Ordre aléatoire</string>
    <string name="use_fade">Utiliser un fondu</string>
    <string name="move_backwards">Défilement inverse</string>
    <string name="loop_slideshow">Diaporama en boucle</string>
    <string name="slideshow_ended">Diaporama terminé</string>
    <string name="no_media_for_slideshow">Aucun média trouvé pour le diaporama</string>
<<<<<<< HEAD
    <string name="use_crossfade_animation">Utiliser des animations en fondu enchaîné</string>
=======
    <string name="use_crossfade_animation">Use crossfade animations</string>
>>>>>>> e64f3396

    <!-- View types -->
    <string name="change_view_type">Changer de mode d\'affichage</string>
    <string name="grid">Grille</string>
    <string name="list">Liste</string>
    <string name="group_direct_subfolders">Sous-dossiers de groupe direct</string>

    <!-- Grouping at media thumbnails -->
    <string name="group_by">Grouper par</string>
    <string name="do_not_group_files">Ne pas grouper les fichiers</string>
    <string name="by_folder">Dossier</string>
    <string name="by_last_modified">Date de modification</string>
    <string name="by_date_taken">Date de prise de vue</string>
    <string name="by_file_type">Type de fichier</string>
    <string name="by_extension">Extension</string>

    <!-- Widgets -->
<<<<<<< HEAD
    <string name="folder_on_widget">Dossier affiché sur le widget :</string>
    <string name="show_folder_name">Afficher le nom du dossier</string>

    <!-- Settings -->
    <string name="autoplay_videos">Lecture automatique des vidéos</string>
    <string name="remember_last_video_position">Mémoriser la dernière position de lecture vidéo</string>
=======
    <string name="folder_on_widget">Folder shown on the widget:</string>
    <string name="show_folder_name">Show folder name</string>

    <!-- Settings -->
    <string name="autoplay_videos">Lecture automatique des vidéos</string>
    <string name="remember_last_video_position">Remember last video playback position</string>
>>>>>>> e64f3396
    <string name="toggle_filename">Permuter la visibilité des noms de fichier</string>
    <string name="loop_videos">Lecture en boucle des vidéos</string>
    <string name="animate_gifs">GIFs animés sur les miniatures</string>
    <string name="max_brightness">Luminosité maximale</string>
    <string name="crop_thumbnails">Recadrer les miniatures en carrés</string>
    <string name="show_thumbnail_video_duration">Montrer la durée de la vidéo</string>
    <string name="screen_rotation_by">Pivoter l\'affichage selon</string>
    <string name="screen_rotation_system_setting">Paramètres système</string>
    <string name="screen_rotation_device_rotation">Rotation de l\'appareil</string>
    <string name="screen_rotation_aspect_ratio">Rapport d\'affichage</string>
    <string name="black_background_at_fullscreen">Arrière-plan et barre d\'état noirs</string>
    <string name="scroll_thumbnails_horizontally">Défilement des miniatures horizontalement</string>
    <string name="hide_system_ui_at_fullscreen">Masquer automatiquement l\'interface utilisateur</string>
    <string name="delete_empty_folders">Supprimer les dossiers vides après avoir supprimé leur contenu</string>
    <string name="allow_photo_gestures">Contrôler la luminosité de la photo avec des gestes verticaux</string>
    <string name="allow_video_gestures">Contrôler le volume et la luminosité de la vidéo avec des gestes verticaux</string>
    <string name="show_media_count">Afficher le nombre de fichiers dans les dossiers</string>
    <string name="show_extended_details">Afficher en surimpression les informations supplémentaires du média en plein écran</string>
    <string name="manage_extended_details">Gérer les informations supplémentaires</string>
    <string name="one_finger_zoom">Effectuer le zoom avec un doigt sur une image en plein écran</string>
    <string name="allow_instant_change">Changement instantané de média en appuyant sur les côtés de l\'écran</string>
    <string name="allow_deep_zooming_images">Utiliser le zoom maximal des images</string>
    <string name="hide_extended_details">Ne pas afficher les informations supplémentaires si la barre d\'état est masquée</string>
    <string name="do_extra_check">Éviter l\'affichage de fichiers non conformes</string>
    <string name="show_at_bottom">Afficher les boutons d\'action</string>
    <string name="show_recycle_bin">Afficher la corbeille en vue \"Dossier\"</string>
    <string name="deep_zoomable_images">Niveau de zoom maximal des images</string>
    <string name="show_highest_quality">Afficher les images avec la meilleur qualité possible</string>
    <string name="show_recycle_bin_last">Afficher la corbeille en dernière place sur l\'écran principal</string>
    <string name="allow_down_gesture">Fermeture de la vue plein écran par un geste vers le bas</string>
<<<<<<< HEAD
    <string name="allow_one_to_one_zoom">Permet d\'effectuer un zoom avant 1:1 avec un double appui</string>
    <string name="open_videos_on_separate_screen">Ouvrez toujours les vidéos sur un écran séparé avec de nouveaux gestes horizontaux.</string>
    <string name="show_notch">Afficher un cran si disponible</string>
=======
    <string name="allow_one_to_one_zoom">Allow 1:1 zooming in with two double taps</string>
    <string name="open_videos_on_separate_screen">Always open videos on a separate screen with new horizontal gestures</string>
    <string name="show_notch">Show a notch if available</string>
>>>>>>> e64f3396

    <!-- Setting sections -->
    <string name="thumbnails">Miniatures</string>
    <string name="fullscreen_media">Affichage en plein écran</string>
    <string name="extended_details">Détails supplémentaires</string>
    <string name="bottom_actions">Menu d\'actions sur la bas de l\'écran</string>

    <!-- Bottom actions -->
    <string name="manage_bottom_actions">Gérer le menu d\'actions</string>
    <string name="toggle_favorite">Ajouter aux favoris</string>
    <string name="toggle_file_visibility">Changer la visibilité des fichiers</string>

    <!-- FAQ -->
    <string name="faq_1_title">Comment faire de Simple Gallery ma galerie par défaut ?</string>
    <string name="faq_1_text">Il faut dans un premier temps, trouver l\'application \"galerie\" par défaut dans la section \"Applications\" des paramètres de l\'appareil, puis appuyer sur \"Ouvrir par défaut\", et enfin sélectionner \"Réinitialiser les paramètres par défaut\". 		La prochaine fois que vous ouvrirez une image ou une vidéo, il vous sera proposé de choisir une application, choisissez \"Simple Gallery\" puis \"Toujours\".</string>
    <string name="faq_2_title">J\'ai verrouillé l\'application avec un mot de passe et je ne m\'en rappelle plus. Que faire ?</string>
    <string name="faq_2_text">Il y a deux façons de procéder. Soit vous réinstallez l\'application, soit vous recherchez l\'application dans les paramètres de l\'appareil et appuyez sur \"Effacer les données\". Cela va seulement réinitialiser les paramètres de l\'application et ne supprimera pas vos fichiers.</string>
    <string name="faq_3_title">Comment faire pour qu\'un album soit toujours affiché tout en haut ?</string>
    <string name="faq_3_text">Vous devez simplement à effectuer un appui prolongé sur l\'album en question et choisir l\'icône \"Épingler\" dans le menu d\'actions. Vous pouvez en épingler plusieurs. Les éléments épinglés seront alors triés selon l\'ordre par défaut.</string>
    <string name="faq_4_title">Comment avancer rapidement dans les vidéos ?</string>
<<<<<<< HEAD
    <string name="faq_4_text">Vous pouvez soit faire glisser votre doigt horizontalement sur le lecteur vidéo, soit cliquer sur le texte en cours ou la durée maximale près de la barre de recherche.  Cela déplacera la vidéo vers l\'arrière ou vers l\'avant.</string>
=======
    <string name="faq_4_text">You can either drag your finger horizontally over the video player, or click on the current or max duration texts near the seekbar. That will move the video either backward, or forward.</string>
>>>>>>> e64f3396
    <string name="faq_5_title">Quelle est la différence entre masquer et exclure un dossier ?</string>
    <string name="faq_5_text">\"Exclure un dossier\" permet de ne pas l\'afficher uniquement dans Simple Gallery, alors que \"Masquer un dossier\" rend le dossier invisible sur l\'ensemble de l\'appareil, y compris les autres applications de galerie. Dans le dernier cas, un fichier \".nomedia\" est créé dans le dossier masqué, et peut être supprimé avec n\'importe quel explorateur de fichiers.</string>
    <string name="faq_6_title">Pourquoi des dossiers avec des pochettes d\'albums musicaux ou des miniatures d\'images sont affichés ?</string>
    <string name="faq_6_text">Il est possible que des albums qui ne devraient pas être affichés le soient. Vous pouvez les exclure facilement en les sélectionnant par un appui prolongé, puis en choisissant l\'option \"Exclure\", après quoi vous pouvez aussi sélectionner le dossier parent, ce qui devrait éviter l\'apparition d\'albums similaires.</string>
    <string name="faq_7_title">Un dossier avec des images n\'apparaît pas. Que faire ?</string>
    <string name="faq_7_text">Cela peut arriver pour de multiples raisons, mais c\'est facile à résoudre. Allez dans \"Paramètres\", puis \"Gérer les dossiers inclus\", appuyez sur \"+\" et sélectionnez le dossier voulu.</string>
    <string name="faq_8_title">Comment faire apparaître uniquement certains dossiers ?</string>
    <string name="faq_8_text">Ajouter un dossier dans les \"Dossiers inclus\" rend visible l\'ensemble du contenu du dossier. Pour exclure certains dossiers, il faut aller dans \"Paramètres\", puis \"Gérer les dossiers exclus\", exclure le dossier racine \"/\", puis ajouter les dossiers souhaités dans \"Paramètres\", puis \"Gérer les dossiers inclus\". Seuls les dossiers sélectionnés seront visibles, du fait que les exclusions et inclusions sont récursives, et si un dossier est à la fois exclus et inclus, il sera affiché.</string>
    <string name="faq_10_title">Puis-je recadrer des images avec cette application ?</string>
    <string name="faq_10_text">Oui, vous pouvez recadrer les images dans l\'éditeur en faisant glisser les coins de l\'image. Vous pouvez accéder à l\'éditeur en appuyant longuement sur une vignette d\'image et en sélectionnant \"Modifier\", ou en sélectionnant \"Modifier\" en mode plein écran.</string>
    <string name="faq_11_title">Puis-je regrouper les miniatures des fichiers multimédias ?</string>
    <string name="faq_11_text">Bien sûr, il vous suffit d\'utiliser l\'option de menu \"Grouper par\" lorsque vous êtes dans l\'affichage des miniatures. Vous pouvez regrouper les fichiers selon plusieurs critères, y compris la date de prise de vue. Si vous utilisez la fonction \"Afficher le contenu de tous les dossiers\", vous pouvez également les regrouper par dossier.</string>
    <string name="faq_12_title">Le tri par date de prise de vue ne semble pas fonctionner correctement, comment puis-je le corriger ?</string>
    <string name="faq_12_text">Il est très probablement causé par les fichiers copiés quelque part. Vous pouvez le corriger en sélectionnant les miniatures du fichier et en sélectionnant \"Corriger la valeur des dates de prise des photos\".</string>
    <string name="faq_13_title">Je vois des bandes de couleurs sur les images. Comment puis-je améliorer la qualité ?</string>
    <string name="faq_13_text">La solution actuelle d\'affichage des images fonctionne bien dans la grande majorité des cas, mais si vous voulez une qualité d\'image encore meilleure, vous pouvez activer l\'option \"Afficher les images avec la plus haute qualité possible\" dans la section \"Niveau de zoom maximal des images\" des paramètres de l\'application.</string>
    <string name="faq_14_title">J\'ai masqué un fichier ou un dossier. Comment puis-je en rétablir l\'affichage ?</string>
<<<<<<< HEAD
    <string name="faq_14_text">Vous pouvez soit appuyer sur l\'option \"Afficher les fichiers masqués\" du menu de l\'écran principal, ou appuyer sur le bouton \"Afficher les éléments masqués\" dans les paramètres de l\'application. Si vous voulez rétablir leur affichage, effectuez un appui prolongé dessus et appuyez sur le symbole \"Œil\" permettant l\'affichage. Les dossiers sont masqués en ajoutant un fichier \".nomedia\" à leur racine, vous pouvez également supprimer ce fichier avec n\\’importe quel explorateur de fichiers.</string>
=======
    <string name="faq_14_text">Vous pouvez soit appuyer sur l\'option \"Afficher les fichiers masqués\" du menu de l\'écran principal, ou appuyer sur le bouton \"Afficher les éléments masqués\" dans les paramètres de l\'application. Si vous voulez rétablir leur affichage, effectuez un appui prolongé dessus et appuyez sur le symbole \"Œil\" permettant l\'affichage. Les dossiers sont masqués en ajoutant un fichier \".nomedia\" à leur racine, vous pouvez également supprimer ce fichier avec n\’importe quel explorateur de fichiers.</string>
>>>>>>> e64f3396

    <!-- Strings displayed only on Google Playstore. Optional, but good to have -->
    <!-- Short description has to have less than 80 chars -->
    <string name="app_short_description">An offline gallery for managing your files without ads, respecting your privacy.</string>
    <string name="app_long_description">
          A highly customizable gallery capable of displaying many different image and video types including SVGs, RAWs, panoramic photos and videos.

        It is open source, contains no ads or unnecessary permissions.

        Let\'s list some of its features worth mentioning:
        1. Search
        2. Slideshow
        3. Notch support
        4. Pinning folders to the top
        5. Filtering media files by type
        6. Recycle bin for easy file recovery
        7. Fullscreen view orientation locking
        8. Marking favorite files for easy access
        9. Quick fullscreen media closing with down gesture
        10. An editor for modifying images and applying filters
        11. Password protection for protecting hidden items or the whole app
        12. Changing the thumbnail column count with gestures or menu buttons
        13. Customizable bottom actions at the fullscreen view for quick access
        14. Showing extended details over fullscreen media with desired file properties
        15. Several different ways of sorting or grouping items, both ascending and descending
        16. Hiding folders (affects other apps too), excluding folders (affects only Simple Gallery)

        The fingerprint permission is needed for locking either hidden item visibility, the whole app, or protecting files from being deleted.

        This app is just one piece of a bigger series of apps. You can find the rest of them at https://www.simplemobiletools.com
      </string>

    <!--
        Haven't found some strings? There's more at
        https://github.com/SimpleMobileTools/Simple-Commons/tree/master/commons/src/main/res
    -->
</resources><|MERGE_RESOLUTION|>--- conflicted
+++ resolved
@@ -31,11 +31,7 @@
     <string name="fix_date_taken">Corriger la valeur des dates de prise des photos</string>
     <string name="fixing">Correction en cours....</string>
     <string name="dates_fixed_successfully">Dates corrigées</string>
-<<<<<<< HEAD
     <string name="share_resized">Partager une version redimensionnée</string>
-=======
-    <string name="share_resized">Share a resized version</string>
->>>>>>> e64f3396
 
     <!-- Filter -->
     <string name="filter_media">Filtrer les médias</string>
@@ -45,11 +41,7 @@
     <string name="raw_images">Images RAW</string>
     <string name="svgs">SVGs</string>
     <string name="no_media_with_filters">Aucun fichier média trouvé avec les filtres sélectionnés</string>
-<<<<<<< HEAD
-    <string name="change_filters_underlined"><u >Modifier les filtres</u></string>
-=======
     <string name="change_filters_underlined"><u>Modifier les filtres</u></string>
->>>>>>> e64f3396
 
     <!-- Hide / Exclude -->
     <string name="hide_folder_description">Cette option masque le dossier en ajoutant un fichier \".nomedia\" à l\'intérieur, cela masquera aussi tous les sous-dossiers. Vous pouvez les voir en appuyant sur le symbole \"Œil\" (permettant l\'affichage) depuis les paramètres. Continuer ?</string>
@@ -58,11 +50,7 @@
     <string name="manage_excluded_folders">Gérer les dossiers exclus</string>
     <string name="exclude_folder_description">Cela va exclure la sélection ainsi que ses sous-dossiers depuis Simple Gallery uniquement. Vous pouvez gérer les dossiers exclus depuis les paramètres.</string>
     <string name="exclude_folder_parent">Exclure un dossier parent ?</string>
-<<<<<<< HEAD
-    <string name="excluded_activity_placeholder">Exclure des dossiers les masquera ainsi que leurs sous-dossiers uniquement dans Simple Gallery, ils seront toujours visibles depuis d\'autres applications.\\n\\nSi vous voulez aussi les masquer ailleurs, utilisez la fonction \"Masquer\".</string>
-=======
     <string name="excluded_activity_placeholder">Exclure des dossiers les masquera ainsi que leurs sous-dossiers uniquement dans Simple Gallery, ils seront toujours visibles depuis d\'autres applications.\n\nSi vous voulez aussi les masquer ailleurs, utilisez la fonction \"Masquer\".</string>
->>>>>>> e64f3396
     <string name="remove_all">Tout supprimer</string>
     <string name="remove_all_description">Supprimer tous les dossiers de la liste des exclusions ? Cela n\'effacera pas les dossiers.</string>
     <string name="hidden_folders">Dossiers masqués</string>
@@ -73,11 +61,7 @@
     <string name="include_folders">Dossiers ajoutés</string>
     <string name="manage_included_folders">Gérer les dossiers ajoutés</string>
     <string name="add_folder">Ajouter un dossier</string>
-<<<<<<< HEAD
-    <string name="included_activity_placeholder">Si vous avez des dossiers contenant des médias qui ne sont pas affichés dans l\'application, vous pouvez les ajouter manuellement ici.\\n\\nCet ajout n\'exclura aucun autre dossier.</string>
-=======
     <string name="included_activity_placeholder">Si vous avez des dossiers contenant des médias qui ne sont pas affichés dans l\'application, vous pouvez les ajouter manuellement ici.\n\nCet ajout n\'exclura aucun autre dossier.</string>
->>>>>>> e64f3396
 
     <!-- Resizing -->
     <string name="resize">Redimensionner</string>
@@ -104,13 +88,8 @@
     <string name="flip">Retourner</string>
     <string name="flip_horizontally">Retourner horizontalement</string>
     <string name="flip_vertically">Retourner verticalement</string>
-<<<<<<< HEAD
-    <string name="free_aspect_ratio">Libre</string>                  <!-- available as an option: 1:1, 4:3, 16:9, free -->
-    <string name="other_aspect_ratio">Autre</string>                <!-- available as an option: 1:1, 4:3, 16:9, free, other -->
-=======
-    <string name="free_aspect_ratio">Libre</string>                 <!-- available as an option: 1:1, 4:3, 16:9, free -->
-    <string name="other_aspect_ratio">Other</string>                <!-- available as an option: 1:1, 4:3, 16:9, free, other -->
->>>>>>> e64f3396
+    <string name="free_aspect_ratio">Libre</string>                   <!-- available as an option: 1:1, 4:3, 16:9, free -->
+    <string name="other_aspect_ratio">Autre</string>                  <!-- available as an option: 1:1, 4:3, 16:9, free, other -->
 
     <!-- Set wallpaper -->
     <string name="simple_wallpaper">Fond d\'écran simple</string>
@@ -137,11 +116,7 @@
     <string name="loop_slideshow">Diaporama en boucle</string>
     <string name="slideshow_ended">Diaporama terminé</string>
     <string name="no_media_for_slideshow">Aucun média trouvé pour le diaporama</string>
-<<<<<<< HEAD
     <string name="use_crossfade_animation">Utiliser des animations en fondu enchaîné</string>
-=======
-    <string name="use_crossfade_animation">Use crossfade animations</string>
->>>>>>> e64f3396
 
     <!-- View types -->
     <string name="change_view_type">Changer de mode d\'affichage</string>
@@ -159,21 +134,12 @@
     <string name="by_extension">Extension</string>
 
     <!-- Widgets -->
-<<<<<<< HEAD
     <string name="folder_on_widget">Dossier affiché sur le widget :</string>
     <string name="show_folder_name">Afficher le nom du dossier</string>
 
     <!-- Settings -->
     <string name="autoplay_videos">Lecture automatique des vidéos</string>
     <string name="remember_last_video_position">Mémoriser la dernière position de lecture vidéo</string>
-=======
-    <string name="folder_on_widget">Folder shown on the widget:</string>
-    <string name="show_folder_name">Show folder name</string>
-
-    <!-- Settings -->
-    <string name="autoplay_videos">Lecture automatique des vidéos</string>
-    <string name="remember_last_video_position">Remember last video playback position</string>
->>>>>>> e64f3396
     <string name="toggle_filename">Permuter la visibilité des noms de fichier</string>
     <string name="loop_videos">Lecture en boucle des vidéos</string>
     <string name="animate_gifs">GIFs animés sur les miniatures</string>
@@ -204,15 +170,9 @@
     <string name="show_highest_quality">Afficher les images avec la meilleur qualité possible</string>
     <string name="show_recycle_bin_last">Afficher la corbeille en dernière place sur l\'écran principal</string>
     <string name="allow_down_gesture">Fermeture de la vue plein écran par un geste vers le bas</string>
-<<<<<<< HEAD
     <string name="allow_one_to_one_zoom">Permet d\'effectuer un zoom avant 1:1 avec un double appui</string>
     <string name="open_videos_on_separate_screen">Ouvrez toujours les vidéos sur un écran séparé avec de nouveaux gestes horizontaux.</string>
     <string name="show_notch">Afficher un cran si disponible</string>
-=======
-    <string name="allow_one_to_one_zoom">Allow 1:1 zooming in with two double taps</string>
-    <string name="open_videos_on_separate_screen">Always open videos on a separate screen with new horizontal gestures</string>
-    <string name="show_notch">Show a notch if available</string>
->>>>>>> e64f3396
 
     <!-- Setting sections -->
     <string name="thumbnails">Miniatures</string>
@@ -233,11 +193,7 @@
     <string name="faq_3_title">Comment faire pour qu\'un album soit toujours affiché tout en haut ?</string>
     <string name="faq_3_text">Vous devez simplement à effectuer un appui prolongé sur l\'album en question et choisir l\'icône \"Épingler\" dans le menu d\'actions. Vous pouvez en épingler plusieurs. Les éléments épinglés seront alors triés selon l\'ordre par défaut.</string>
     <string name="faq_4_title">Comment avancer rapidement dans les vidéos ?</string>
-<<<<<<< HEAD
     <string name="faq_4_text">Vous pouvez soit faire glisser votre doigt horizontalement sur le lecteur vidéo, soit cliquer sur le texte en cours ou la durée maximale près de la barre de recherche.  Cela déplacera la vidéo vers l\'arrière ou vers l\'avant.</string>
-=======
-    <string name="faq_4_text">You can either drag your finger horizontally over the video player, or click on the current or max duration texts near the seekbar. That will move the video either backward, or forward.</string>
->>>>>>> e64f3396
     <string name="faq_5_title">Quelle est la différence entre masquer et exclure un dossier ?</string>
     <string name="faq_5_text">\"Exclure un dossier\" permet de ne pas l\'afficher uniquement dans Simple Gallery, alors que \"Masquer un dossier\" rend le dossier invisible sur l\'ensemble de l\'appareil, y compris les autres applications de galerie. Dans le dernier cas, un fichier \".nomedia\" est créé dans le dossier masqué, et peut être supprimé avec n\'importe quel explorateur de fichiers.</string>
     <string name="faq_6_title">Pourquoi des dossiers avec des pochettes d\'albums musicaux ou des miniatures d\'images sont affichés ?</string>
@@ -255,11 +211,7 @@
     <string name="faq_13_title">Je vois des bandes de couleurs sur les images. Comment puis-je améliorer la qualité ?</string>
     <string name="faq_13_text">La solution actuelle d\'affichage des images fonctionne bien dans la grande majorité des cas, mais si vous voulez une qualité d\'image encore meilleure, vous pouvez activer l\'option \"Afficher les images avec la plus haute qualité possible\" dans la section \"Niveau de zoom maximal des images\" des paramètres de l\'application.</string>
     <string name="faq_14_title">J\'ai masqué un fichier ou un dossier. Comment puis-je en rétablir l\'affichage ?</string>
-<<<<<<< HEAD
-    <string name="faq_14_text">Vous pouvez soit appuyer sur l\'option \"Afficher les fichiers masqués\" du menu de l\'écran principal, ou appuyer sur le bouton \"Afficher les éléments masqués\" dans les paramètres de l\'application. Si vous voulez rétablir leur affichage, effectuez un appui prolongé dessus et appuyez sur le symbole \"Œil\" permettant l\'affichage. Les dossiers sont masqués en ajoutant un fichier \".nomedia\" à leur racine, vous pouvez également supprimer ce fichier avec n\\’importe quel explorateur de fichiers.</string>
-=======
     <string name="faq_14_text">Vous pouvez soit appuyer sur l\'option \"Afficher les fichiers masqués\" du menu de l\'écran principal, ou appuyer sur le bouton \"Afficher les éléments masqués\" dans les paramètres de l\'application. Si vous voulez rétablir leur affichage, effectuez un appui prolongé dessus et appuyez sur le symbole \"Œil\" permettant l\'affichage. Les dossiers sont masqués en ajoutant un fichier \".nomedia\" à leur racine, vous pouvez également supprimer ce fichier avec n\’importe quel explorateur de fichiers.</string>
->>>>>>> e64f3396
 
     <!-- Strings displayed only on Google Playstore. Optional, but good to have -->
     <!-- Short description has to have less than 80 chars -->
