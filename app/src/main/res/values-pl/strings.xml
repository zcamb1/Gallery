--- conflicted
+++ resolved
@@ -189,14 +189,9 @@
     <string name="avoid_showing_invalid_files">Unikaj wyświetlania nieprawidłowych plików</string>
     <string name="show_image_file_types">Pokazuj typy plików graficznych</string>
     <string name="allow_zooming_videos">Zezwalaj na powiększanie wideo przez dwukrotne ich naciśnięcie</string>
-<<<<<<< HEAD
     <string name="folder_thumbnail_style">Styl miniaturek folderów</string>
     <string name="file_thumbnail_style">Styl miniaturek plików</string>
-=======
-    <string name="folder_thumbnail_style">Styl miniaturki folderów</string>
-    <string name="file_thumbnail_style">Styl miniaturki plików</string>
     <string name="mark_favorite_items">Mark favorite items</string>
->>>>>>> 9e2dc802
     <string name="thumbnail_spacing">Odstępy między miniaturkami</string>
     <string name="show_file_count_line">Pokazuj liczbę plików w osobnej linii</string>
     <string name="show_file_count_brackets">Pokazuj liczbę plików w nawiasach</string>
