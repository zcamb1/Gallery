<?xml version="1.0" encoding="utf-8"?>
<resources>
    <string name="app_name">Simple Gallery</string>
    <string name="app_launcher_name">Galeria</string>
    <string name="edit">Editar</string>
    <string name="open_camera">Abrir câmera</string>
    <string name="open_with">Abrir com</string>
    <string name="no_app_found">Nenhum aplicativo encontrado</string>       
    <string name="hidden">(oculto)</string>
    <string name="pin_folder">Fixar pasta</string>
    <string name="unpin_folder">Desfixar pasta</string>
    <string name="show_all">Mostrar conteúdo de todas as pastas</string>
    <string name="all_folders">Todas as pastas</string>
    <string name="folder_view">Alternar para a visualização de pastas</string>
    <string name="other_folder">Outra pasta</string>
    <string name="show_on_map">Mostrar no mapa</string>
    <string name="unknown_location">Localização desconhecida</string>
    <string name="no_map_application">Nenhum aplicativo de mapa encontrado</string>
    <string name="no_camera_app_found">Nenhum aplicativo de câmera encontrado</string>
    <string name="increase_column_count">Aumentar número de colunas</string>
    <string name="reduce_column_count">Reduzir número de colunas</string>
    <string name="change_cover_image">Trocar imagem de capa</string>
    <string name="select_photo">Selecionar foto</string>
    <string name="use_default">Usar padrão</string>
    <string name="set_as">Definir como</string>
    <string name="volume">Volume</string>
    <string name="brightness">Brilho</string>
    <string name="do_not_ask_again">Não perguntar novamente por enquanto</string>

    <!-- Filter -->
    <string name="filter_media">Filtrar mídia</string>
    <string name="images">Imagens</string>
    <string name="videos">Vídeos</string>
    <string name="gifs">GIFs</string>
    <string name="no_media_with_filters">Nenhum arquivo de mídia encontrado a partir dos filtros selecionados.</string>
    <string name="change_filters_underlined"><u>Mudar filtros</u></string>

    <!-- Hide / Exclude -->
    <string name="hide_folder_description">Esta opção oculta uma pasta com a adição de um arquivo \'.nomedia\' dentro dela, e irá ocultar todas as subpastas que estejam dentro da mesma. Você poderá rever essas pastas com a opção \'Mostrar pastas ocultas\'. Continuar?</string>
    <string name="exclude">Excluir</string>
    <string name="excluded_folders">Pastas excluídas</string>
    <string name="manage_excluded_folders">Gerenciar pastas excluídas</string>
    <string name="exclude_folder_description">Esta ação irá excluir as pastas selecionadas apenas dentro deste aplicativo. Você pode gerenciar as pastas excuídas nas Configurações do aplicativo.</string>
    <string name="exclude_folder_parent">Excluir antes a pasta raíz?</string>
    <string name="excluded_activity_placeholder">A exlusão de uma pasta apenas oculta o seu conteúdo da galeria, pois todos os outros aplicativos poderão acessá-las.\\n\\nSe quiser ocultar de todos os aplicativos, utilize a função ocultar.</string>
    <string name="remove_all">Remover todas</string>
    <string name="remove_all_description">Remover todas as pastas da lista de exclusões? Esta ação não apaga as pastas.</string>

    <!-- Include folders -->
    <string name="include_folders">Pastas incluídas</string>
    <string name="manage_included_folders">Gerenciar pastas incluídas</string>
    <string name="add_folder">Adicionar pasta</string>
    <string name="included_activity_placeholder">Se possuir pastas com dados multimídia não reconhecidos pelo aplicativo, aqui você pode adicioná-las manualmente.</string>

    <!-- Resizing -->
    <string name="resize">Redimensionar</string>
    <string name="resize_and_save">Redimensionar seleção e salvar</string>
    <string name="width">Largura</string>
    <string name="height">Altura</string>
    <string name="keep_aspect_ratio">Manter proporção</string>
    <string name="invalid_values">Digite uma resolução válida</string>

    <!-- Editor -->
    <string name="editor">Editor</string>
    <string name="save">Salvar</string>
    <string name="rotate">Girar</string>
    <string name="path">Caminho</string>
    <string name="invalid_image_path">Caminho inválido</string>
    <string name="image_editing_failed">Falha na edição da imagem</string>
    <string name="edit_image_with">Editar imagem com:</string>
    <string name="no_editor_found">Editor não encontrado</string>
    <string name="unknown_file_location">Localização desconhecida</string>
    <string name="error_saving_file">Não foi possível substituir o arquivo original</string>
    <string name="rotate_left">Girar para a esquerda</string>
    <string name="rotate_right">Girar para a direita</string>
    <string name="rotate_one_eighty">Girar 180º</string>
    <string name="flip">Inverter</string>
    <string name="flip_horizontally">Horizontalmente</string>
    <string name="flip_vertically">Verticalmente</string>
    <string name="edit_with">Editar com</string>

    <!-- Set wallpaper -->
    <string name="simple_wallpaper">Simple Wallpaper</string>
    <string name="set_as_wallpaper">Definir como papel de parede</string>
    <string name="set_as_wallpaper_failed">Falha ao definir como papel de parede</string>
    <string name="set_as_wallpaper_with">Definir papel de parede com:</string>
    <string name="no_capable_app_found">Aplicativo não encontrado</string>
    <string name="setting_wallpaper">Definindo como papel de parede;</string>
    <string name="wallpaper_set_successfully">Papel de parede com sucesso</string>
    <string name="portrait_aspect_ratio">Retrato</string>
    <string name="landscape_aspect_ratio">Paisagem</string>

    <!-- Slideshow -->
    <string name="slideshow">Slideshow</string>
    <string name="interval">Intervalo (segundos):</string>
    <string name="include_photos">Incluir fotos</string>
    <string name="include_videos">Incluir videos</string>
    <string name="include_gifs">Incluir GIFs</string>
    <string name="random_order">Ordem aleatória</string>
    <string name="use_fade">Usar animação de esmaecimento</string>
    <string name="move_backwards">Retroceder</string>
    <string name="loop_slideshow">Apresentação em ciclo</string>
    <string name="slideshow_ended">Fim da apresentação</string>
    <string name="no_media_for_slideshow">Nenhuma mídia encontrada para a apresentação</string>

    <!-- View types -->
<<<<<<< HEAD
    <string name="change_view_type">Alterar modo de visualização</string>
    <string name="grid">Grid</string>
    <string name="list">List</string>
=======
    <string name="change_view_type">Mudar tipo da vista</string>
    <string name="grid">Grade</string>
    <string name="list">Lista</string>
>>>>>>> fba57dc5

    <!-- Settings -->
    <string name="show_hidden_media">Mostrar pastas ocultas</string>
    <string name="autoplay_videos">Reproduzir vídeos automaticamente</string>
    <string name="toggle_filename">Mostrar/ocultar nome do arquivo</string>
    <string name="loop_videos">Reproduzir vídeos em ciclo</string>
    <string name="animate_gifs">Animação de GIFs nas miniaturas</string>
    <string name="max_brightness">Brilho máximo ao visualizar mídia</string>
    <string name="crop_thumbnails">Recortar miniaturas em quadrados</string>
    <string name="screen_rotation_by">Critério para rotação de tela</string>
    <string name="screen_rotation_system_setting">Padrão do sistema</string>
    <string name="screen_rotation_device_rotation">Sensor do aparelho</string>
    <string name="screen_rotation_aspect_ratio">Proporção da mídia</string>
    <string name="dark_background_at_fullscreen">Fundo de tela escuro em mídia tela cheia</string>
    <string name="scroll_thumbnails_horizontally">Rolar miniaturas horizontalmente</string>
    <string name="hide_system_ui_at_fullscreen">Esconder interface do sistema automaticamente quando em tela cheia</string>
    <string name="delete_empty_folders">Apagar pastas vazias após deleter seu conteúdo</string>
    <string name="allow_video_gestures">Permitir controle do volume e brilho com gestos na vertical</string>
    <string name="replace_share_with_rotate">Substituir botão "Compartilhar" por "Rotação de tela" quando em tela cheia</string>
    <string name="show_extended_details">Exibir detalhes extendidos quando em tela cheia</string>
    <string name="manage_extended_details">Gerenciar detalhes extendidos</string>

    <!-- Strings displayed only on Google Playstore. Optional, but good to have -->
    <!-- Short description has to have less than 80 chars -->
    <string name="app_short_description">Um aplicativo para ver fotos e vídeos.</string>
    <string name="app_long_description">
        Uma ferramenta simples para ver fotos e vídeos. Pode organizar os itens por data, tamanho, nome e ampliar as fotografias. As pastas são mostradas em colunas, e a sua exibição dependerá do tamanho da tela, aonde o usuário poderá alterar o número de colunas através de gestos. Você pode renomear, compartilhar, apagar, copiar e mover os arquivos. Também pode recortar, girar e definir as imagens como fundo de tela.

        Também pode ser utilizada para pré-visualizar imagens e vídeos, ou para adicionar como anexos ao e-mail, entre outros. É perfeita para a utilização diária.

        Não contém anúncios, nem permissões desnecessárias. Disponibiliza um tema escuro, e é totalmente \'open source\'.

        Este aplicativo é apenas parte de um conjunto mais vasto de aplicações. Saiba mais em http://www.simplemobiletools.com
    </string>

    <!--
        Não encontrou todas as cadeias a traduzir? Existem mais algumas em:
        https://github.com/SimpleMobileTools/Simple-Commons/tree/master/commons/src/main/res
    -->
</resources><|MERGE_RESOLUTION|>--- conflicted
+++ resolved
@@ -104,15 +104,9 @@
     <string name="no_media_for_slideshow">Nenhuma mídia encontrada para a apresentação</string>
 
     <!-- View types -->
-<<<<<<< HEAD
     <string name="change_view_type">Alterar modo de visualização</string>
-    <string name="grid">Grid</string>
-    <string name="list">List</string>
-=======
-    <string name="change_view_type">Mudar tipo da vista</string>
     <string name="grid">Grade</string>
     <string name="list">Lista</string>
->>>>>>> fba57dc5
 
     <!-- Settings -->
     <string name="show_hidden_media">Mostrar pastas ocultas</string>
