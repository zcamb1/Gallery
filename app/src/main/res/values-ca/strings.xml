--- conflicted
+++ resolved
@@ -15,14 +15,6 @@
     <string name="other_folder">Un altre carpeta</string>
     <string name="show_on_map">Mostrar al mapa</string>
     <string name="unknown_location">Ubicació desconeguda</string>
-<<<<<<< HEAD
-    <string name="increase_column_count">Augmentar el número de columnes</string>
-    <string name="reduce_column_count">Reduir el número de columnes</string>
-    <string name="set_as_default_folder">Estableix com a carpeta predeterminada</string>
-    <string name="change_cover_image">Canviar imatge de portada</string>
-    <string name="select_photo">Sel·leccionar imatge</string>
-=======
->>>>>>> 8896730d
     <string name="volume">Volum</string>
     <string name="brightness">Brillantor</string>
     <string name="lock_orientation">Bloquejar orientació</string>
