--- conflicted
+++ resolved
@@ -27,21 +27,12 @@
     <string name="brightness">Helligkeit</string>
 
     <!-- Filter -->
-<<<<<<< HEAD
     <string name="filter_media">Medienfilter</string>
-    <string name="images">Images</string>
+    <string name="images">Bilder</string>
     <string name="videos">Videos</string>
     <string name="gifs">GIFs</string>
     <string name="no_media_with_filters">Keine Medien für die ausgewählten Filter gefunden</string>
-    <string name="change_filters_underlined"><u>Filter wechseln</u></string>
-=======
-    <string name="filter_media">Filter media</string>
-    <string name="images">Bilder</string>
-    <string name="videos">Videos</string>
-    <string name="gifs">GIFs</string>
-    <string name="no_media_with_filters">Keine entsprechenden Medien gefunden.</string>
     <string name="change_filters_underlined"><u>Filter ändern</u></string>
->>>>>>> 98aa0ae9
 
     <!-- Hide / Exclude -->
     <string name="hide_folder_description">Diese Funktion versteckt ausgewählte Ordner (auch für andere Apps), indem dort im Dateisystem eine \'.nomedia\'-Datei abgelegt wird. Dadurch werden auch deren Unterordner versteckt. Solche Ordner werden nur gezeigt, wenn die Einstellung \'Versteckte Ordner zeigen\' aktiv ist (auch andere Apps bieten üblicherweise eine solche Option). Fortfahren?</string>
@@ -107,11 +98,7 @@
     <string name="random_order">Zufällige Reihenfolge</string>
     <string name="use_fade">Übergänge animieren</string>
     <string name="move_backwards">Rückwärts abspielen</string>
-<<<<<<< HEAD
-    <string name="loop_slideshow">Slideshow in Endlosschleife</string>
-=======
     <string name="loop_slideshow">Endlos abspielen</string>
->>>>>>> 98aa0ae9
     <string name="slideshow_ended">Diashow beendet</string>
     <string name="no_media_for_slideshow">Keine Medien für Diashow gefunden</string>
 
@@ -130,13 +117,8 @@
     <string name="dark_background_at_fullscreen">Schwarzer Hintergrund im Vollbild</string>
     <string name="scroll_thumbnails_horizontally">Kacheln horizontal scrollen</string>
     <string name="hide_system_ui_at_fullscreen">Systemleisten ausblenden im Vollbild</string>
-<<<<<<< HEAD
-    <string name="delete_empty_folders">Lösche leere Ordner nachdem ihr Inhalt gelöscht wurde</string>
-    <string name="allow_video_gestures">Erlaube die Kontrolle von Videolautstärke und Helligkeit über vertikale Gesten</string>
-=======
     <string name="delete_empty_folders">Nach Löschen leere Ordner löschen</string>
-    <string name="allow_video_gestures">Gesten für Video-Lautstärke/Helligkeit</string>
->>>>>>> 98aa0ae9
+    <string name="allow_video_gestures">Gesten für Videolautstärke/Helligkeit</string>
     <string name="replace_share_with_rotate">Teilen/Drehen im Vollbild-Menü vertauschen</string>
 
     <!-- Strings displayed only on Google Playstore. Optional, but good to have -->
