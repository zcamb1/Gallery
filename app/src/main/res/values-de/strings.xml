﻿<?xml version="1.0" encoding="utf-8"?>
<resources>
    <string name="app_name">Schlichte Galerie</string>
    <string name="app_launcher_name">Galerie</string>
    <string name="edit">Bearbeiten</string>
    <string name="open_camera">Kamera öffnen</string>
    <string name="hidden">(versteckt)</string>
    <string name="excluded">(ausgenommen)</string>
    <string name="pin_folder">Ordner anheften</string>
    <string name="unpin_folder">Ordner loslösen</string>
    <string name="pin_to_the_top">Oben anheften</string>
    <string name="show_all">Ansicht: Alle Medien</string>
    <string name="all_folders">Alle Medien</string>
    <string name="folder_view">Ansicht: Als Ordner</string>
    <string name="other_folder">Ordner wählen</string>
    <string name="show_on_map">Auf Karte zeigen</string>
    <string name="unknown_location">Unbekannter Pfad</string>
<<<<<<< HEAD
    <string name="increase_column_count">Kacheln verkleinern</string>
    <string name="reduce_column_count">Kacheln vergrößern</string>
    <string name="set_as_default_folder">Set as default folder</string>
    <string name="change_cover_image">Coverbild ändern</string>
    <string name="select_photo">Auswählen</string>
=======
>>>>>>> aa063601
    <string name="volume">Lautstärke</string>
    <string name="brightness">Helligkeit</string>
    <string name="lock_orientation">Bildausrichtung sperren</string>
    <string name="unlock_orientation">Bildausrichtung entsperren</string>
    <string name="change_orientation">Bildausrichtung ändern</string>
    <string name="force_portrait">Bildausrichtung im Hochformat</string>
    <string name="force_landscape">Bildausrichtung im Querformat</string>
    <string name="use_default_orientation">Automatische Bildausrichtung</string>
    <string name="fix_date_taken">Aufnahmedatum korrigieren</string>
    <string name="fixing">Korrigiere…</string>
    <string name="dates_fixed_successfully">Datum erfolgreich korrigiert.</string>
    <string name="no_date_takens_found">No Date Taken values have been found</string>
    <string name="share_resized">Teile eine verkleinerte Version</string>
    <string name="upgraded_from_free">Hey,\n\nes sieht so aus, als hättest du von der alten kostenlosen App geupgraded. Du kannst nun die alte Version deinstallieren, die oben in den App-Einstellungen einen \'Upgrade auf Pro\' Button hat.\n\nEs wird nur der Papierkorb gelöscht, die Markierungen von Favoriten entfernt und die App-Einstellungen zurückgesetzt.\n\nDanke!</string>
    <string name="switch_to_file_search">Zur Dateisuche in allen sichtbaren Ordnern wechseln</string>

    <!-- Filter -->
    <string name="filter_media">Filter</string>
    <string name="images">Bilder</string>
    <string name="videos">Videos</string>
    <string name="gifs">GIFs</string>
    <string name="raw_images">RAW-Bilder</string>
    <string name="svgs">SVGs</string>
    <string name="portraits">Portraits</string>
    <string name="no_media_with_filters">Keine Medien für die ausgewählten Filter gefunden.</string>
    <string name="change_filters_underlined"><u>Filter ändern</u></string>

    <!-- Hide / Exclude -->
    <string name="hide_folder_description">Diese Funktion versteckt die ausgewählten Ordner, indem im Dateisystem eine \'.nomedia\'-Datei abgelegt wird. Dadurch werden die ausgewählten Ordner und alle Unterverzeichnisse auch in anderen Apps nicht angezeigt. Solche Ordner werden nur gezeigt, wenn die Einstellung \'Versteckte Elemente anzeigen\' aktiv ist (auch andere Apps bieten üblicherweise eine solche Option).\nFortfahren?</string>
    <string name="exclude">Ordner ausschließen</string>
    <string name="excluded_folders">Ausgeschlossene Ordner</string>
    <string name="manage_excluded_folders">Ausgeschlossene Ordner verwalten</string>
    <string name="exclude_folder_description">Diese Funktion blendet die ausgewählten Ordner und deren Unterordner nur in dieser App aus. Ausgeschlossene Ordner können in den Einstellungen verwaltet werden.</string>
    <string name="exclude_folder_parent">Möchtest du stattdessen einen höherliegenden Ordner ausschließen?</string>
    <string name="excluded_activity_placeholder">\'Ordner ausschließen\' wird ausgewählte Ordner und deren Unterordner nur in dieser App ausblenden. Andere Apps werden solche Ordner weiterhin anzeigen.\n\nWenn du Ordner auch für andere Apps verstecken willst, verwende dafür die Funktion \'Ordner verstecken\'.</string>
    <string name="remove_all">Alle entfernen</string>
    <string name="remove_all_description">Alle Ordner aus der Liste ausgeblendeter Ordner entfernen? Die Ordner selbst werden nicht gelöscht.</string>
    <string name="hidden_folders">Versteckte Ordner</string>
    <string name="manage_hidden_folders">Versteckte Ordner verwalten</string>
    <string name="hidden_folders_placeholder">Keinen mit einer \".nomedia\"-Datei versteckten Ordner gefunden.</string>

    <!-- Include folders -->
    <string name="include_folders">Einbezogene Ordner</string>
    <string name="manage_included_folders">Einbezogene Ordner verwalten</string>
    <string name="add_folder">Ordner hinzufügen</string>
    <string name="included_activity_placeholder">Solltest du weitere Mediendateien haben, die von der App nicht gefunden wurden, kannst du deren Ordner hier manuell hinzufügen.</string>
    <string name="no_media_add_included">Es konnten keine Mediendateien gefunden werden. Das Problem kann behoben werden, indem die Ordner mit den Mediendateien manuell hinzugefügt werden.</string>

    <!-- Resizing -->
    <string name="resize">Größe ändern</string>
    <string name="resize_and_save">Größe ändern und speichern</string>
    <string name="width">Breite</string>
    <string name="height">Höhe</string>
    <string name="keep_aspect_ratio">Seitenverhältnis beibehalten</string>
    <string name="invalid_values">Bitte eine gültige Auflösung eingeben.</string>

    <!-- Editor -->
    <string name="editor">Editor</string>
    <string name="rotate">Drehen</string>
    <string name="invalid_image_path">Ungültiger Dateipfad</string>
    <string name="image_editing_failed">Bildbearbeitung fehlgeschlagen</string>
    <string name="image_editing_cancelled">Image editing cancelled</string>
    <string name="file_edited_successfully">Datei erfolgreich bearbeitet</string>
    <string name="edit_image_with">Bild bearbeiten mit:</string>
    <string name="no_editor_found">Keine Bildeditor-App gefunden</string>
    <string name="unknown_file_location">Unbekannter Dateipfad</string>
    <string name="error_saving_file">Konnte Quelldatei nicht überschreiben</string>
    <string name="rotate_left">Nach links drehen</string>
    <string name="rotate_right">Nach rechts drehen</string>
    <string name="rotate_one_eighty">Um 180° drehen</string>
    <string name="flip">Spiegeln</string>
    <string name="flip_horizontally">Horizontal spiegeln</string>
    <string name="flip_vertically">Vertikal spiegeln</string>
    <string name="free_aspect_ratio">Beliebiges</string>                        <!-- available as an option: 1:1, 4:3, 16:9, free -->
    <string name="other_aspect_ratio">Anderes</string>                            <!-- available as an option: 1:1, 4:3, 16:9, free, other -->

    <!-- Set wallpaper -->
    <string name="simple_wallpaper">Schlichter Hintergrund</string>
    <string name="set_as_wallpaper">Als Hintergrund festlegen</string>
    <string name="set_as_wallpaper_failed">Hintergrundbild festlegen fehlgeschlagen.</string>
    <string name="set_as_wallpaper_with">Als Hintergrund festlegen mit</string>
    <string name="setting_wallpaper">Hintergrund festlegen&#8230;</string>
    <string name="wallpaper_set_successfully">Hintergrundbild erfolgreich festgelegt.</string>
    <string name="portrait_aspect_ratio">Hochformat</string>
    <string name="landscape_aspect_ratio">Querformat</string>
    <string name="home_screen">Startbildschirm</string>
    <string name="lock_screen">Sperrbildschirm</string>
    <string name="home_and_lock_screen">Start- und Sperrbildschirm</string>

    <!-- Slideshow -->
    <string name="slideshow">Diashow</string>
    <string name="interval">Intervall (Sekunden):</string>
    <string name="include_photos">Bilder verwenden</string>
    <string name="include_videos">Videos verwenden</string>
    <string name="include_gifs">GIFs verwenden</string>
    <string name="random_order">Zufällige Reihenfolge</string>
    <string name="move_backwards">Rückwärts abspielen</string>
    <string name="loop_slideshow">Endlos abspielen</string>
    <string name="animation">Animation</string>
    <string name="no_animation">Keine</string>
    <string name="fade">Verblassen</string>
    <string name="slide">Schieben</string>
    <string name="slideshow_ended">Diashow beendet</string>
    <string name="no_media_for_slideshow">Keine Medien für Diashow gefunden</string>

    <!-- View types -->
    <string name="group_direct_subfolders">Direkte Unterordner gruppieren</string>

    <!-- Grouping at media thumbnails -->
    <string name="group_by">Gruppieren nach</string>
    <string name="do_not_group_files">Dateien nicht gruppieren</string>
    <string name="by_folder">Ordner</string>
    <string name="by_last_modified">Datum der letzten Änderung</string>
    <string name="by_last_modified_daily">Zuletzt geändert (täglich)</string>
    <string name="by_last_modified_monthly">Zuletzt geändert (monatlich)</string>
    <string name="by_date_taken">Aufnahmedatum</string>
    <string name="by_date_taken_daily">Aufnahmedatum (täglich)</string>
    <string name="by_date_taken_monthly">Aufnahmedatum (monatlich)</string>
    <string name="by_file_type">Dateityp (Bilder/Videos)</string>
    <string name="by_extension">Dateierweiterung</string>
    <string name="grouping_and_sorting">Bitte beachte, dass Gruppieren und Sortieren zwei unabhängige Felder sind.</string>

    <!-- Widgets -->
    <string name="folder_on_widget">Ordner, der auf dem Widget angezeigt wird:</string>
    <string name="show_folder_name">Ordnernamen anzeigen</string>

    <!-- Settings -->
    <string name="autoplay_videos">Videos automatisch abspielen</string>
    <string name="remember_last_video_position">Letzte Videowiedergabeposition erinnern</string>
    <string name="toggle_filename">Beschriftungen ein/aus</string>
    <string name="loop_videos">Videos in Endlosschleife abspielen</string>
    <string name="animate_gifs">Kacheln von GIFs animieren</string>
    <string name="max_brightness">Helligkeit beim Betrachten maximieren</string>
    <string name="crop_thumbnails">Kacheln quadratisch zuschneiden</string>
    <string name="show_thumbnail_video_duration">Videodauer anzeigen</string>
    <string name="screen_rotation_by">Im Vollbild ausrichten nach:</string>
    <string name="screen_rotation_system_setting">Systemeinstellung</string>
    <string name="screen_rotation_device_rotation">Gerätedrehung</string>
    <string name="screen_rotation_aspect_ratio">Seitenverhältnis</string>
    <string name="black_background_at_fullscreen">Schwarzer Hintergrund &amp; schwarze Systemleiste im Vollbild</string>
    <string name="scroll_thumbnails_horizontally">Kacheln horizontal scrollen</string>
    <string name="hide_system_ui_at_fullscreen">Systemleiste im Vollbild ausblenden</string>
    <string name="delete_empty_folders">Leere Ordner automatisch löschen</string>
    <string name="allow_photo_gestures">Fotohelligkeit mit vertikalen Gesten ändern</string>
    <string name="allow_video_gestures">Gesten für Videolautstärke/Helligkeit zulassen</string>
    <string name="show_media_count">Medienanzahl bei Ordnern anzeigen</string>
    <string name="show_extended_details">Dateieigenschaften in Vollbild-Anzeige einblenden</string>
    <string name="manage_extended_details">Eigenschaften auswählen</string>
    <string name="one_finger_zoom">Ein-Finger-Zoom im Vollbild zulassen</string>
    <string name="allow_instant_change">Beim Tippen auf eine Bildschirmseite sofort zwischen Medien wechseln</string>
    <string name="allow_deep_zooming_images">Starkes Zoomen zulassen</string>
    <string name="hide_extended_details">Dateieigenschaften im Vollbild nicht anzeigen, wenn die Systemleiste versteckt ist</string>
    <string name="show_at_bottom">Ausgewählte Funktionen am unteren Bildschirmrand anzeigen</string>
    <string name="show_recycle_bin">Papierkorb auf dem Ordnerbildschirm anzeigen</string>
    <string name="deep_zoomable_images">Stark vergrösserbare Bilder</string>
    <string name="show_highest_quality">Zeige Bilder in der höchstmöglichen Qualität</string>
    <string name="show_recycle_bin_last">Zeige den Papierkorb als letztes Element auf dem Hauptbildschirm</string>
    <string name="allow_down_gesture">Erlaube das Schließen der Vollbildansicht mit einer Abwärtsgeste</string>
    <string name="allow_one_to_one_zoom">Erlaube 1:1 Zoom mit zweimaligem, doppeltem Antippen</string>
    <string name="open_videos_on_separate_screen">Öffne Videos immer auf einem separaten Bildschirm mit neuen horizontalen Gesten</string>
    <string name="show_notch">Zeige eine Notch, wenn vorhanden</string>
    <string name="allow_rotating_gestures">Rotieren von Bildern mit Gesten zulassen</string>
    <string name="file_loading_priority">Priorität beim Laden von Dateien</string>
    <string name="speed">Geschwindigkeit</string>
    <string name="compromise">Kompromiss</string>
    <string name="avoid_showing_invalid_files">Das Anzeigen von ungültigen Dateien vermeiden</string>
    <string name="show_image_file_types">Bilddateitypen anzeigen</string>
    <string name="allow_zooming_videos">Allow zooming videos with double tapping them</string>

    <!-- Setting sections -->
    <string name="thumbnails">Thumbnails</string>
    <string name="fullscreen_media">Vollbild-Anzeige von Medien</string>
    <string name="extended_details">Erweiterte Details</string>
    <string name="bottom_actions">Funktionen am unteren Bildschirmrand</string>

    <!-- Bottom actions -->
    <string name="manage_bottom_actions">Funktionen auswählen</string>
    <string name="toggle_favorite">Favoriten umschalten</string>
    <string name="toggle_file_visibility">Schaltet die Sichtbarkeit von Dateien um</string>

    <!-- New editor strings -->
    <string name="pesdk_transform_button_freeCrop">Benutzerdefiniert</string>
    <string name="pesdk_transform_button_resetCrop">Zurücksetzen</string>
    <string name="pesdk_transform_button_squareCrop">Quadrat</string>
    <string name="pesdk_transform_title_name">Umwandeln</string>
    <string name="pesdk_filter_title_name">Filter</string>
    <string name="pesdk_filter_asset_none">Kein</string>
    <string name="pesdk_adjustments_title_name">Anpassen</string>
    <string name="pesdk_adjustments_button_shadowTool">Schatten</string>
    <string name="pesdk_adjustments_button_exposureTool">Belichtung</string>
    <string name="pesdk_adjustments_button_highlightTool">Highlights</string>
    <string name="pesdk_adjustments_button_brightnessTool">Helligkeit</string>
    <string name="pesdk_adjustments_button_contrastTool">Kontrast</string>
    <string name="pesdk_adjustments_button_saturationTool">Sättigung</string>
    <string name="pesdk_adjustments_button_clarityTool">Struktur</string>
    <string name="pesdk_adjustments_button_gammaTool">Gamma</string>
    <string name="pesdk_adjustments_button_blacksTool">Schwarz</string>
    <string name="pesdk_adjustments_button_whitesTool">Weiß</string>
    <string name="pesdk_adjustments_button_temperatureTool">Temperatur</string>
    <string name="pesdk_adjustments_button_sharpnessTool">Schärfe</string>
    <string name="pesdk_adjustments_button_reset">Zurücksetzen</string>
    <string name="pesdk_focus_title_name">Fokus</string>
    <string name="pesdk_focus_title_disabled">Kein</string>
    <string name="pesdk_focus_button_radial">Radial</string>
    <string name="pesdk_focus_button_linear">Linear</string>
    <string name="pesdk_focus_button_mirrored">Gespiegelt</string>
    <string name="pesdk_focus_button_gaussian">Gaußsch</string>
    <string name="pesdk_text_title_name">Text</string>
    <string name="pesdk_text_title_options">Textoptionen</string>
    <string name="pesdk_text_title_textColor">Textfarbe</string>
    <string name="pesdk_text_title_font">Schriftart</string>
    <string name="pesdk_text_button_add">Hinzufügen</string>
    <string name="pesdk_text_button_edit">Bearbeiten</string>
    <string name="pesdk_text_button_straighten">Begradigen</string>
    <string name="pesdk_text_button_font">Schrift</string>
    <string name="pesdk_text_button_color">Farbe</string>
    <string name="pesdk_text_button_backgroundColor">Hintergrund</string>
    <string name="pesdk_text_button_alignment">Ausrichtung</string>
    <string name="pesdk_text_button_bringToFront">Nach Vorne</string>
    <string name="pesdk_text_button_delete">Löschen</string>
    <string name="pesdk_text_text_editTextPlaceholder">Dein Text</string>
    <string name="pesdk_brush_title_name">Pinsel</string>
    <string name="pesdk_brush_button_color">Farbe</string>
    <string name="pesdk_brush_button_size">Größe</string>
    <string name="pesdk_brush_button_hardness">Stärke</string>
    <string name="pesdk_brush_button_bringToFront">Nach Vorne</string>
    <string name="pesdk_brush_button_delete">Löschen</string>
    <string name="pesdk_brush_title_brushColor">Pinselfarbe</string>
    <string name="pesdk_editor_title_name">Editor</string>
    <string name="pesdk_editor_title_closeEditorAlert">Editor schließen?</string>
    <string name="pesdk_editor_text_closeEditorAlert">Möchtest du das Bild wirklich verwerfen?</string>
    <string name="pesdk_editor_button_closeEditorAlertConfirmation">Ja</string>
    <string name="pesdk_editor_button_closeEditorAlertCancelation">Nein</string>
    <string name="pesdk_editor_cancel">Abbrechen</string>
    <string name="pesdk_editor_accept">Akzeptieren</string>
    <string name="pesdk_editor_save">Speichern</string>
    <string name="pesdk_editor_text_exportProgressUnknown">Bild wird exportiert…</string>
    <string name="pesdk_editor_text_exportProgress" formatted="false">Bild %s wird exportiert.</string>
    <string name="pesdk_common_button_flipH">H spiegeln</string>
    <string name="pesdk_common_button_flipV">V spiegeln</string>
    <string name="pesdk_common_button_undo">Rückgängig</string>
    <string name="pesdk_common_button_redo">Wiederholen</string>
    <string name="pesdk_common_title_colorPicker">Farbauswahl</string>
    <string name="pesdk_common_title_transparentColor">Transparent</string>
    <string name="pesdk_common_title_whiteColor">Weiß</string>
    <string name="pesdk_common_title_grayColor">Grau</string>
    <string name="pesdk_common_title_blackColor">Schwarz</string>
    <string name="pesdk_common_title_lightBlueColor">Hellblau</string>
    <string name="pesdk_common_title_blueColor">Blau</string>
    <string name="pesdk_common_title_purpleColor">Violett</string>
    <string name="pesdk_common_title_orchidColor">Orchidee</string>
    <string name="pesdk_common_title_pinkColor">Pink</string>
    <string name="pesdk_common_title_redColor">Rot</string>
    <string name="pesdk_common_title_orangeColor">Orange</string>
    <string name="pesdk_common_title_goldColor">Gold</string>
    <string name="pesdk_common_title_yellowColor">Geld</string>
    <string name="pesdk_common_title_oliveColor">Olive</string>
    <string name="pesdk_common_title_greenColor">Grün</string>
    <string name="pesdk_common_title_aquamarinColor">Aquamarin</string>
    <string name="pesdk_common_title_pipettableColor">Pipettierbare Farbe</string>

    <!-- FAQ -->
    <string name="faq_1_title">Wie kann ich Schlichte Galerie als Standardanwendung auswählen?</string>
    <string name="faq_1_text">Zunächst musst du unter \"Apps\" in den Geräteeinstellungen die aktuelle Standardgalerie finden. Suche nach einer Bedienfläche wie \"Standardmässig öffnen\", betätige diese und wähle \"Standardeinstellungen löschen\". 
        Das nächste Mal, wenn du ein Bild oder ein Video öffnest, sollte ein Auswahlfenster erscheinen und es möglich sein, Schlichte Galerie als Standard-App auszuwählen.</string>
    <string name="faq_2_title">Ich habe die App mit einem Passwort geschützt und es vergessen. Was kann ich tun?</string>
    <string name="faq_2_text">Es gibt zwei Möglichkeiten: Entweder du installierst die App erneut oder du wählst in den Geräteeinstellungen \'Apps\' aus und dann \"Daten löschen\". Alle Einstellungen werden zurückgesetzt, alle Mediendateien bleiben unberührt.</string>
    <string name="faq_3_title">Wie kann ich ein Album immer zuoberst erscheinen lassen?</string>
    <string name="faq_3_text">Du kannst lange auf das gewünschte Album drücken und im Aktionsmenü das Stecknadelsymbol auswählen; es wird nun zuoberst angepinnt. Ebenso kannst du mehrere Ordner anpinnen. Angepinnte Objekte werden nach der Standardmethode sortiert.</string>
    <string name="faq_4_title">Wie kann ich in Videos vor- oder zurückspringen?</string>
    <string name="faq_4_text">You can do it by double tapping the side of the screen, or tapping the current or max duration texts near the seekbar. If you enable opening videos on a separate screen in the app settings, you can use horizontal gestures too.</string>
    <string name="faq_5_title">Was ist der Unterschied zwischen \'Verstecken\' und \'Ausschließen\' eines Ordners?</string>
    <string name="faq_5_text">\'Ausschließen\' verhindert lediglich, dass der Ordner in Schlichte Galerie angezeigt wird. \'Verstecken\' hingegen versteckt den Ordner auch vor anderen Apps. Dies funktioniert durch das Erstellen einer leeren \".nomedia\"-Datei im betroffenen Ordner, welche du mit jedem Dateimanager wieder löschen kannst. Note that some devices do not allow hiding folders like Camera, Screenshots and Downloads.</string>
    <string name="faq_6_title">Wieso erscheinen Ordner mit Musik-Cover oder Stickers?</string>
    <string name="faq_6_text">Es kann geschehen, dass manche ungewöhnliche Alben erscheinen. Diese kannst du ausschließen durch gedrückt halten und Auswählen von Ausschließen. Im nächsten Dialog kannst du den übergeordneten Ordner auswählen und dadurch sollten die anderen zugehörigen Alben auch nicht auftauchen.</string>
    <string name="faq_7_title">Ein Ordner mit Bildern wird nicht angezeigt. Was kann ich tun?</string>
    <string name="faq_7_text">Öffne die Galerie-Einstellungen, wähle dort \'Einbezogene Ordner verwalten\', dann das Plus-Zeichen oben rechts und navigiere zum gewünschten Ordner.</string>
    <string name="faq_8_title">Wie kann ich erreichen, dass nur ein paar definierte Ordner sichtbar sind?</string>
    <string name="faq_8_text">Einen Ordner zu den \'einbezogenen Ordnern\' hinzuzufügen, schließt nicht automatisch alle anderen aus. Eine Möglichkeit ist, in den Galerie-Einstellungen \'Ausgeschlossene Ordner verwalten\' zu wählen, den Stammordner \"/\" auszuschliessen und dann alle gewünschten Ordner in \'Einbezogene Ordner verwalten\' hinzuzufügen.</string>
    <string name="faq_10_title">Kann ich mit dieser App Bilder zuschneiden?</string>
    <string name="faq_10_text">Ja, du kannst Bilder über das Ziehen der Bildecken im Editor zuschneiden. Du gelangst zum Editor indem du lange auf ein Vorschaubild drückst und Bearbeiten auswählst oder durch Auswählen von Bearbeiten in der Vollbildansicht.</string>
    <string name="faq_11_title">Kann ich Mediendatei-Thumbnails irgendwie gruppieren?</string>
    <string name="faq_11_text">Verwende dazu den Menüeintrag \"Gruppieren nach\" in der Miniaturansicht. Du kannst Dateien nach mehreren Kriterien gruppieren, einschließlich Aufnahmedatum. Wenn Du die Funktion \"Alle Ordnerinhalte anzeigen\" verwendest, kannst du sie auch nach Ordnern gruppieren.</string>
    <string name="faq_12_title">Die Sortierung nach Datum ist nicht korrekt, wie kann ich das korrigieren?</string>
    <string name="faq_12_text">Die wahrscheinliche Ursache ist, dass deine Bilder von woanders kopiert worden sind. In diesem Fall solltest du die Miniatur-Ansichten der Bilder durch etwas längeres Antippen markieren und dann im Menü oben rechts die Funktion \'Aufnahmedatum korrigieren\' ausführen.</string>
    <string name="faq_13_title">Ich sehe Banding (streifiger Farbverlauf) auf den Bildern. Wie kann ich die Qualität verbessern?</string>
    <string name="faq_13_text">Die jetzige Methode für die Anzeige von Bildern funktioniert gut, aber für eine noch bessere Bildqualität kann die Einstellung \"Zeige Bilder in der höchstmöglichen Qualität\" im Menü unter \"Stark vergrösserbare Bilder\" gesetzt werden.</string>
    <string name="faq_14_title">Ich habe eine versteckte Datei bzw. einen versteckten Ordner. Wie kann ich diese/n sichtbar stellen?</string>
    <string name="faq_14_text">Du kannst entweder auf \"Verstecktes temporär anzeigen\" im Hauptmenü drücken oder die Einstellung \"Versteckte Elemente anzeigen\" setzen. Wenn du es sichtbar einstellen willst, drücke lange darauf und wähle \"Nicht verstecken\" aus. Ordner werden durch eine versteckte, in ihnen gespeicherte \".nomedia\"-Datei versteckt und das Löschen der Datei ist mit jedem Dateimanger möglich.</string>
    <string name="faq_15_title">Warum beansprucht die App so viel Speicherplatz?</string>
    <string name="faq_15_text">Der Cache der App kann bis zu 250 MB groß werden und sorgt dafür, dass die Bilder schneller geladen werden. Wenn die App noch mehr Speicherplatz beansprucht, liegt das wahrscheinlich daran, dass der Papierkorb zu voll ist. Diese Dateien zählen zum Speicherplatz der App dazu. Du kannst den Papierkorb leeren, indem du ihn öffnest und alle Dateien darin löschst, oder den entsprechenden Button in den Einstellungen betätigst. All 30 Tage wird der Papierkorb automatisch geleert.</string>

    <!-- Strings displayed only on Google Playstore. Optional, but good to have -->
    <!-- App title has to have less than 50 characters. If you cannot squeeze it, just remove a part of it -->
    <string name="app_title">Schlichte Galerie Pro - Foto Manager &amp; Editor</string>
    <!-- Short description has to have less than 80 chars -->
    <string name="app_short_description">Einfache und übersichtliche Galerie zur Verwaltung von Alben, Fotos, Videos</string>
    <string name="app_long_description">
        Schlichte Galerie Pro ist eine stark individualisierbare Offline Galerie. Ordne &amp; bearbeite deine Fotos, stelle gelöschte Fotos mit Hilfe des Papierkorbs wieder her, schütze &amp; verstecke Dateien und zeige eine Vielzahl von Bilder- &amp; Videoformaten an, unter anderem RAW, SVG und viele mehr.

        Die App enthält keine Werbung und verlangt keine unnötigen Berechtigungen. Da die App auch keinen Internetzugang benötigt, ist deine Privatsphäre geschützt.

        -------------------------------------------------
        <b>SCHLICHTE GALERIE PRO – EIGENSCHAFTEN</b>
        -------------------------------------------------

        • Offline Galerie ohne Werbung und Popups
        • Schlichte Galerie Fotoeditor – Zuschneiden, Drehen, Ändern der Größe, Zeichnen, Filtern &amp; mehr
        • Kein Internetzugriff benötigt – mehr Privatsphäre und Sicherheit für dich
        • Keine unnötigen Berechtigungen erforderlich
        • Suche schnell nach Bildern, Videos &amp; Dateien
        • Öffne &amp; zeige verschiedene Bild- und Videoformate an (RAW, SVG, Panoramabilder usw.)
        • Eine Vielzahl von intuitiven Gesten zur einfachen Bearbeitung &amp; Ordnung von Dateien
        • Viele Möglichkeiten Dateien zu filtern, gruppieren &amp; sortieren
        • Personalisiere das Erscheinungsbild der Galerie
        • Verfügbar in 32 Sprachen
        • Markiere Dateien als Favoriten, um schnell auf diese zuzugreifen
        • Schütze deine Fotos &amp; Videos mit einem Muster, PIN oder Fingerabdruck
        • Nutze PIN, Muster &amp; Fingerabruck zum Schutz der gesamten App oder auch bestimmter Funktionen
        • Stelle gelöschte Bilder &amp; Videos aus dem Papierkorb wieder her
        • Ändere die Sichtbarkeit von Dateien und Ordnern, um Fotos und Videos zu verstecken
        • Erstelle eine eigene Diashow deiner Dateien
        • Zeige detaillierte Informationen deiner Dateien an (Auflösung, EXIF Werte usw.)
        • Schlichte Galerie Pro ist Open Source
        … und viele, viele mehr!

        <b>FOTOEDITOR</b>
        Schlichte Galerie Pro macht es schnell und einfach deine Bilder zu bearbeiten. Schneide Bilder zu, drehe sie und ändere die Größe. Wenn du dich etwas kreativer fühlst, kannst du Filter hinzufügen und auf deinen Bildern malen!

        <b>UNTERSTÜTZUNG FÜR VIELE DATEITYPEN</b>
        Im Gegensatz zu einigen anderen Galerien unterstütz Schlichte Galerie Pro eine Vielzahl verschiedener Dateitypen. Unter anderem JPEG, PNG, MP4, MKV, RAW, SVG, Panoramabilder, Panoramavideos und viele mehr.

        <b>STARK INDIVIDUALISIERBARE GALERIE</b>
        Von der Benutzeroberfläche zu den Funktionen in der unteren Symbolleiste, Schlichte Galerie Pro ist stark anpassbar und funktioniert ganz nach deinen Wünschen. Keine Andere Galere verfügt über dieses Maß an Flexibilität. Danke Open Source sind wir in 32 Sprachen verfügbar!

        <b>WIEDERHERSTELLUNG GELÖSCHTER FOTOS &amp; VIDEOS</b>
        Versehentlich ein wertvolles Foto oder Video gelöscht? Keine Sorge! Schlichte Galerie Pro verfügt über einen praktischen Papierkorb, aus dem du gelöschte Bilder &amp; Videos leicht wiederherstellen kannst.

        <b>SCHÜTZE UND VERSTECKE FOTOS, VIDEOS &amp; DATEIEN</b>
        Mit einem PIN, Muster oder dem Fingerabdrucksensor deines Gerätes kannst du Fotos, Videos und komplette Alben verstecken und schützen. Du kannst auch die App selber schützen oder bestimmte Funktionen der App sperren. Beispielsweise kannst du eine Datei nicht ohne Scan des Fingerabdrucks löschen, um deine Dateien vor versehentlichem Löschen zu schützen.

        <b>Schau dir die vollständige Serie der Schlichten Apps hier an:</b>
        https://www.simplemobiletools.com

        <b>Standalone website of Simple Gallery Pro:</b>
        https://www.simplemobiletools.com/gallery

        <b>Facebook:</b>
        https://www.facebook.com/simplemobiletools

        <b>Reddit:</b>
        https://www.reddit.com/r/SimpleMobileTools
    </string>
    <string name="unset_as_default_folder">Unset as default folder</string>

    <!--
        Haven't found some strings? There's more at
        https://github.com/SimpleMobileTools/Simple-Commons/tree/master/commons/src/main/res
    -->
</resources><|MERGE_RESOLUTION|>--- conflicted
+++ resolved
@@ -15,14 +15,6 @@
     <string name="other_folder">Ordner wählen</string>
     <string name="show_on_map">Auf Karte zeigen</string>
     <string name="unknown_location">Unbekannter Pfad</string>
-<<<<<<< HEAD
-    <string name="increase_column_count">Kacheln verkleinern</string>
-    <string name="reduce_column_count">Kacheln vergrößern</string>
-    <string name="set_as_default_folder">Set as default folder</string>
-    <string name="change_cover_image">Coverbild ändern</string>
-    <string name="select_photo">Auswählen</string>
-=======
->>>>>>> aa063601
     <string name="volume">Lautstärke</string>
     <string name="brightness">Helligkeit</string>
     <string name="lock_orientation">Bildausrichtung sperren</string>
