--- conflicted
+++ resolved
@@ -15,14 +15,6 @@
     <string name="other_folder">Jiná složka</string>
     <string name="show_on_map">Zobrazit na mapě</string>
     <string name="unknown_location">Neznámá poloha</string>
-<<<<<<< HEAD
-    <string name="increase_column_count">Zvýšit počet sloupců</string>
-    <string name="reduce_column_count">Snížit počet sloupců</string>
-    <string name="set_as_default_folder">Set as default folder</string>
-    <string name="change_cover_image">Změnit obal alba</string>
-    <string name="select_photo">Vybrat fotografii</string>
-=======
->>>>>>> aa063601
     <string name="volume">Hlasitost</string>
     <string name="brightness">Jas</string>
     <string name="lock_orientation">Uzamknout orientaci</string>
