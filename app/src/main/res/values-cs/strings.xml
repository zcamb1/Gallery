<?xml version="1.0" encoding="utf-8"?>
<resources>
    <string name="app_name">Jednoduchá galerie</string>
    <string name="app_launcher_name">Galerie</string>
    <string name="edit">Upravit</string>
    <string name="open_camera">Spustit fotoaparát</string>
    <string name="hidden">(skryto)</string>
    <string name="excluded">(vyloučeno)</string>
    <string name="pin_folder">Připnout složku</string>
    <string name="unpin_folder">Odepnout složku</string>
    <string name="pin_to_the_top">Připnout nahoru</string>
    <string name="show_all">Zobrazit obsah všech složek</string>
    <string name="all_folders">Všechny složky</string>
    <string name="folder_view">Přepnout na zobrazení složek</string>
    <string name="other_folder">Jiná složka</string>
    <string name="show_on_map">Zobrazit na mapě</string>
    <string name="unknown_location">Neznámá poloha</string>
    <string name="volume">Hlasitost</string>
    <string name="brightness">Jas</string>
    <string name="lock_orientation">Uzamknout orientaci</string>
    <string name="unlock_orientation">Odemknout orientaci</string>
    <string name="change_orientation">Změnit orientaci</string>
    <string name="force_portrait">Vynutit orientaci na výšku</string>
    <string name="force_landscape">Vynutit orientaci na šířku</string>
    <string name="use_default_orientation">Použít výchozí orientaci</string>
    <string name="fix_date_taken">Opravit datum vytvoření</string>
    <string name="fixing">Opravuji…</string>
    <string name="dates_fixed_successfully">Datumy byly úspěšně opraveny</string>
    <string name="no_date_takens_found">No Date Taken values have been found</string>
    <string name="share_resized">Sdílet verzi se změněnou velikostí</string>
    <string name="upgraded_from_free">Zdravím,\n\nzdá se, že jste přešli ze staré bezplatné aplikace. Starou aplikaci, která má nahoře v nastavení tlačítko \'Stáhnout Pro verzi\', můžete již odinstalovat.\n\nZtratíte tím pouze soubory v odpadkovém koši, označení oblíbených souborů a také budete muset znovu nastavit položky v nastavení aplikace.\n\nDěkuji!</string>
    <string name="switch_to_file_search">Přepnout na vyhledávání souborů ve všech viditelných složkách</string>
    <string name="set_as_default_folder">Set as default folder</string>
    <string name="unset_as_default_folder">Unset as default folder</string>
    <string name="reorder_by_dragging">Reorder folders by dragging</string>
    <!-- Filter -->
    <string name="filter_media">Filtr médií</string>
    <string name="images">Obrázky</string>
    <string name="videos">Videa</string>
    <string name="gifs">GIFy</string>
    <string name="raw_images">RAW obrázky</string>
    <string name="svgs">SVGčka</string>
    <string name="portraits">Portréty</string>
    <string name="no_media_with_filters">Se zvolenými filtry nebyly nalezeny žádné mediální soubory.</string>
    <string name="change_filters_underlined"><u>Změnit filtry</u></string>
    <!-- Hide / Exclude -->
    <string name="hide_folder_description">Tato funkce skryje složku včetně podsložek přidáním souboru \'.nomedia\'. Zobrazíte je zvolením možnosti \'Zobrazit skryté položky\' v nastavení. Pokračovat?</string>
    <string name="exclude">Vyloučit</string>
    <string name="excluded_folders">Vyloučené složky</string>
    <string name="manage_excluded_folders">Spravovat vyloučené složky</string>
    <string name="exclude_folder_description">Tato funkce vyloučí výběr včetně podsložek jen z Jednoduché galerie. V nastavení můžete spravovat vyloučené složky.</string>
    <string name="exclude_folder_parent">Chcete vyloučit nadřazenou složku?</string>
    <string name="excluded_activity_placeholder">Vyloučené složky budou spolu s podsložkami vyloučeny jen z Jednoduché galerie, ostatní aplikace je nadále uvidí.\n\nPokud je chcete skrýt i před ostatními aplikacemi, použijte funkci Skrýt.</string>
    <string name="remove_all">Odstranit všechny</string>
    <string name="remove_all_description">Odstranit všechny složky ze seznamu vyloučených? Tato operace neodstraní obsah složek.</string>
    <string name="hidden_folders">Skryté složky</string>
    <string name="manage_hidden_folders">Spravovat skryté složky</string>
    <string name="hidden_folders_placeholder">Zdá se, že nemáte žádné složky skryté pomocí souboru \".nomedia\".</string>
    <!-- Include folders -->
    <string name="include_folders">Přidané složky</string>
    <string name="manage_included_folders">Spravovat přidané složky</string>
    <string name="add_folder">Přidat složku</string>
    <string name="included_activity_placeholder">Pokud máte nějaké složky obsahující média, ale nebyly aplikací nalezeny, můžete je zde přidat ručně.</string>
    <string name="no_media_add_included">Nebyly nalezeny žádné mediální soubory. Můžete to napravit ručním přidáním složek, které obsahují média.</string>
    <!-- Resizing -->
    <string name="resize">Změnit velikost</string>
    <string name="resize_and_save">Změnit velikost a uložit</string>
    <string name="width">Šířka</string>
    <string name="height">Výška</string>
    <string name="keep_aspect_ratio">Zachovat poměr stran</string>
    <string name="invalid_values">Prosím zadejte platné rozlišení</string>
    <!-- Editor -->
    <string name="editor">Editor</string>
    <string name="rotate">Otočit</string>
    <string name="invalid_image_path">Neplatná cesta</string>
    <string name="invalid_video_path">Invalid video path</string>
    <string name="image_editing_failed">Úprava souboru selhala</string>
    <string name="video_editing_failed">Video editing failed</string>
    <string name="image_editing_cancelled">Image editing cancelled</string>
    <string name="video_editing_cancelled">Video editing cancelled</string>
    <string name="file_edited_successfully">Soubor byl úspěšně upraven</string>
    <string name="image_edited_successfully">Image edited successfully</string>
    <string name="video_edited_successfully">Video edited successfully</string>
    <string name="edit_image_with">Upravit soubor pomocí:</string>
    <string name="edit_video_with">Edit video with:</string>
    <string name="no_image_editor_found">Nebyl nalezen žádný editor</string>
    <string name="no_video_editor_found">No video editor found</string>
    <string name="unknown_file_location">Neznámé umístění souboru</string>
    <string name="error_saving_file">Nepodařilo se přepsat zdrojový soubor</string>
    <string name="rotate_left">Otočit doleva</string>
    <string name="rotate_right">Otočit doprava</string>
    <string name="rotate_one_eighty">Otočit o 180°</string>
    <string name="flip">Překlopit</string>
    <string name="flip_horizontally">Překlopit vodorovně</string>
    <string name="flip_vertically">Překlopit svisle</string>
    <string name="free_aspect_ratio">Volný</string>
    <!-- available as an option: 1:1, 4:3, 16:9, free -->
    <string name="other_aspect_ratio">Jiný</string>
    <!-- available as an option: 1:1, 4:3, 16:9, free, other -->
    <!-- Set wallpaper -->
    <string name="simple_wallpaper">Jednoduchá tapeta</string>
    <string name="set_as_wallpaper">Nastavit jako tapetu</string>
    <string name="set_as_wallpaper_failed">Nastavení tapety selhalo</string>
    <string name="set_as_wallpaper_with">Nastavit jako tapetu pomocí:</string>
    <string name="setting_wallpaper">Nastavuje se tapeta…</string>
    <string name="wallpaper_set_successfully">Tapeta byla úspěšně změněna</string>
    <string name="portrait_aspect_ratio">Poměr stran na výšku</string>
    <string name="landscape_aspect_ratio">Poměr stran na šířku</string>
    <string name="home_screen">Domovská obrazovka</string>
    <string name="lock_screen">Zamykací obrazovka</string>
    <string name="home_and_lock_screen">Domovská a zamykací obrazovka</string>
    <!-- Slideshow -->
    <string name="slideshow">Prezentace</string>
    <string name="interval">Interval (sekund):</string>
    <string name="include_photos">Zahrnout fotografie</string>
    <string name="include_videos">Zahrnout videa</string>
    <string name="include_gifs">Zahrnout GIFy</string>
    <string name="random_order">Náhodné pořadí</string>
    <string name="move_backwards">Jít opačným směrem</string>
    <string name="loop_slideshow">Opakovat prezentaci ve smyčce</string>
    <string name="animation">Animace</string>
    <string name="no_animation">Žádná</string>
    <string name="fade">Prolnutí</string>
    <string name="slide">Posun</string>
    <string name="slideshow_ended">Prezentace skončila</string>
    <string name="no_media_for_slideshow">Nebyla nalezena žádná média pro prezentaci</string>
    <!-- View types -->
    <string name="group_direct_subfolders">Sloučit přímé podsložky</string>
    <!-- Grouping at media thumbnails -->
    <string name="group_by">Seskupit podle</string>
    <string name="do_not_group_files">Neseskupovat soubory</string>
    <string name="by_folder">Složky</string>
    <string name="by_last_modified">Data poslední úpravy</string>
    <string name="by_last_modified_daily">Data poslední úpravy (denně)</string>
    <string name="by_last_modified_monthly">Data poslední úpravy (měsíčně)</string>
    <string name="by_date_taken">Data pořízení</string>
    <string name="by_date_taken_daily">Data pořízení (denně)</string>
    <string name="by_date_taken_monthly">Data pořízení (měsíčně)</string>
    <string name="by_file_type">Typu souboru</string>
    <string name="by_extension">Přípony</string>
    <string name="grouping_and_sorting">Mějte prosím na paměti, že seskupování a řazení jsou 2 nezávislé hodnoty</string>
    <!-- Widgets -->
    <string name="folder_on_widget">Složka zobrazená na widgetu:</string>
    <string name="show_folder_name">Zobrazit název složky</string>
    <!-- Settings -->
    <string name="autoplay_videos">Přehrávat videa automaticky</string>
    <string name="remember_last_video_position">Zapamatovat pozici posledního přehraného videa</string>
    <string name="loop_videos">Přehrávat videa ve smyčce</string>
    <string name="animate_gifs">Animovat náhledy souborů GIF</string>
    <string name="max_brightness">Maximální jas obrazovky při zobrazení médií</string>
    <string name="crop_thumbnails">Oříznout náhledy na čtverce</string>
    <string name="show_thumbnail_video_duration">Zobrazit dobu trvání videí</string>
    <string name="screen_rotation_by">Otáčet média na celé obrazovce podle</string>
    <string name="screen_rotation_system_setting">Systémového nastavení</string>
    <string name="screen_rotation_device_rotation">Otočení zařízení</string>
    <string name="screen_rotation_aspect_ratio">Poměru stran</string>
    <string name="black_background_at_fullscreen">Černé pozadí při médiích na celou obrazovku</string>
    <string name="scroll_thumbnails_horizontally">Prohlížet miniatury vodorovně</string>
    <string name="hide_system_ui_at_fullscreen">Automaticky skrývat systémové lišty při celoobrazovkových médiích</string>
    <string name="delete_empty_folders">Odstranit prázdné složky po smazání jejich obsahu</string>
    <string name="allow_photo_gestures">Povolit ovládání jasu vertikálními tahy</string>
    <string name="allow_video_gestures">Povolit ovládání hlasitosti a jasu videí vertikálními tahy</string>
    <string name="show_media_count">Zobrazit počet médií ve složce na hlavní obrazovce</string>
    <string name="show_extended_details">Zobrazit rozšířené vlastnosti přes celoobrazovková média</string>
    <string name="manage_extended_details">Spravovat rozšířené vlastnosti</string>
    <string name="one_finger_zoom">Povolit přibližování jedním prstem v celoobrazovkovém režimu</string>
    <string name="allow_instant_change">Povolit okamžité přepínání médií klepnutím na okraj obrazovky</string>
    <string name="allow_deep_zooming_images">Povolit hluboké přibližování obrázků</string>
    <string name="hide_extended_details">Skrýt rozšířené vlastnosti pokud je skrytá stavová lišta</string>
    <string name="show_at_bottom">Zobrazit některá akční tlačítka ve spodní části obrazovky</string>
    <string name="show_recycle_bin">Zobrazit odpadkový koš na obrazovce se složkami</string>
    <string name="deep_zoomable_images">Hluboce priblížitelné obrázky</string>
    <string name="show_highest_quality">Zobrazit obrázky v nejlepší možné kvalitě</string>
    <string name="show_recycle_bin_last">Zobrazit odpadkový koš jako poslední položku na hlavní obrazovce</string>
    <string name="allow_down_gesture">Povolit zavírání celoobrazovkového režimu tažením prstu dolů</string>
    <string name="allow_one_to_one_zoom">Povolit přiblížení 1:1 dvojitým poklepáním</string>
    <string name="open_videos_on_separate_screen">Vždy otevírat videa na vlastní obrazovce s novými vodorovnými gesty</string>
    <string name="show_notch">Zobrazit výřez obrazovky pokud je dostupný</string>
    <string name="allow_rotating_gestures">Povolit otáčení obrázků gesty</string>
    <string name="file_loading_priority">Priorita načítání obrázků</string>
    <string name="speed">Rychlost</string>
    <string name="compromise">Kompromis</string>
    <string name="avoid_showing_invalid_files">Nezobrazovat neplatné soubory</string>
    <string name="show_image_file_types">Zobrazit typ obrázkových souborů</string>
    <string name="allow_zooming_videos">Allow zooming videos with double tapping them</string>
<<<<<<< HEAD
    <string name="folder_thumbnail_style">Styl náhledu složek</string>
    <string name="file_thumbnail_style">Styl náhledu souborů</string>
=======
    <string name="folder_thumbnail_style">Folder thumbnail style</string>
    <string name="file_thumbnail_style">File thumbnail style</string>
    <string name="mark_favorite_items">Mark favorite items</string>
>>>>>>> 9e2dc802
    <string name="thumbnail_spacing">Thumbnail spacing</string>
    <string name="show_file_count_line">Show file count on a separate line</string>
    <string name="show_file_count_brackets">Show file count in brackets</string>
    <string name="show_file_count_none">Do not show file count</string>
    <string name="limit_folder_title">Limit long folder titles to 1 line</string>
    <string name="square">Square</string>
    <string name="rounded_corners">Rounded corners</string>
    <string name="export_favorite_paths">Export favorite file paths</string>
    <!-- Setting sections -->
    <string name="thumbnails">Náhledy</string>
    <string name="fullscreen_media">Celoobrazovkový režim</string>
    <string name="extended_details">Rozšířené vlastnosti</string>
    <string name="bottom_actions">Spodní akční tlačítka</string>
    <!-- Bottom actions -->
    <string name="manage_bottom_actions">Upravit viditelná spodní akční tlačítka</string>
    <string name="toggle_favorite">Přepnutí oblíbenosti</string>
    <string name="toggle_file_visibility">Přepnutí viditelnosti souboru</string>
    <!-- New editor strings -->
    <string name="pesdk_transform_button_freeCrop">Vlastní</string>
    <string name="pesdk_transform_button_resetCrop">Obnovit</string>
    <string name="pesdk_transform_button_squareCrop">Čtverec</string>
    <string name="pesdk_transform_title_name">Transformovat</string>
    <string name="pesdk_filter_title_name">Filtr</string>
    <string name="pesdk_filter_asset_none">Žádný</string>
    <string name="pesdk_adjustments_title_name">Doladění</string>
    <string name="pesdk_adjustments_button_shadowTool">Stíny</string>
    <string name="pesdk_adjustments_button_exposureTool">Expozice</string>
    <string name="pesdk_adjustments_button_highlightTool">Světla</string>
    <string name="pesdk_adjustments_button_brightnessTool">Jas</string>
    <string name="pesdk_adjustments_button_contrastTool">Kontrast</string>
    <string name="pesdk_adjustments_button_saturationTool">Sytost</string>
    <string name="pesdk_adjustments_button_clarityTool">Jasnost</string>
    <string name="pesdk_adjustments_button_gammaTool">Gamma</string>
    <string name="pesdk_adjustments_button_blacksTool">Černé</string>
    <string name="pesdk_adjustments_button_whitesTool">Bílé</string>
    <string name="pesdk_adjustments_button_temperatureTool">Teplota</string>
    <string name="pesdk_adjustments_button_sharpnessTool">Ostrost</string>
    <string name="pesdk_adjustments_button_reset">Obnovit</string>
    <string name="pesdk_focus_title_name">Zaostření</string>
    <string name="pesdk_focus_title_disabled">Žádné</string>
    <string name="pesdk_focus_button_radial">Radiální</string>
    <string name="pesdk_focus_button_linear">Lineární</string>
    <string name="pesdk_focus_button_mirrored">Zrcadlové</string>
    <string name="pesdk_focus_button_gaussian">Gaussian</string>
    <string name="pesdk_text_title_input">Add text</string>
    <string name="pesdk_text_title_name">Text</string>
    <string name="pesdk_text_title_options">Nastavení textu</string>
    <string name="pesdk_text_title_textColor">Barva textu</string>
    <string name="pesdk_text_title_font">Písmo</string>
    <string name="pesdk_text_button_add">Přidat</string>
    <string name="pesdk_text_button_edit">Upravit</string>
    <string name="pesdk_text_button_straighten">Narovnat</string>
    <string name="pesdk_text_button_font">Písmo</string>
    <string name="pesdk_text_button_color">Barva</string>
    <string name="pesdk_text_button_backgroundColor">Pozadí</string>
    <string name="pesdk_text_button_alignment">Zarovnání</string>
    <string name="pesdk_text_button_bringToFront">Do popředí</string>
    <string name="pesdk_text_button_delete">Vymazat</string>
    <string name="pesdk_text_text_editTextPlaceholder">Váš text</string>
    <string name="pesdk_brush_title_name">Štětec</string>
    <string name="pesdk_brush_button_color">Barva</string>
    <string name="pesdk_brush_button_size">Velikost</string>
    <string name="pesdk_brush_button_hardness">Tvrdost</string>
    <string name="pesdk_brush_button_bringToFront">Do popředí</string>
    <string name="pesdk_brush_button_delete">Vymazat</string>
    <string name="pesdk_brush_title_brushColor">Barva štětce</string>
    <string name="pesdk_editor_title_name">Editor</string>
    <string name="pesdk_editor_title_closeEditorAlert">Zavřít editor?</string>
    <string name="pesdk_editor_text_closeEditorAlert">Opravdu chcete zahodit úpravy?</string>
    <string name="pesdk_editor_button_closeEditorAlertConfirmation">Ano</string>
    <string name="pesdk_editor_button_closeEditorAlertCancelation">Ne</string>
    <string name="pesdk_editor_cancel">Zrušit</string>
    <string name="pesdk_editor_accept">Potvrdit</string>
    <string name="pesdk_editor_save">Uložit</string>
    <string name="pesdk_editor_text_exportProgressUnknown">Exportuje se…</string>
    <string name="pesdk_editor_text_exportProgress" formatted="false">Export %s.</string>
    <string name="pesdk_sticker_title_name">Sticker</string>
    <string name="pesdk_sticker_title_color">Sticker Color</string>
    <string name="pesdk_sticker_title_options">Sticker Options</string>
    <string name="pesdk_sticker_button_add">Add</string>
    <string name="pesdk_sticker_button_color">Color</string>
    <string name="pesdk_sticker_button_delete">Delete</string>
    <string name="pesdk_sticker_button_bringToFront">To Front</string>
    <string name="pesdk_sticker_button_straighten">Straighten</string>
    <string name="pesdk_sticker_button_replace">Replace</string>
    <string name="pesdk_sticker_button_opacity">Opacity</string>
    <string name="pesdk_sticker_button_contrast">Contrast</string>
    <string name="pesdk_sticker_button_saturation">Saturation</string>
    <string name="pesdk_sticker_button_brightness">Brightness</string>
    <string name="pesdk_sticker_category_name_custom">Uploads</string>
    <string name="pesdk_overlay_title_name">Overlay</string>
    <string name="pesdk_overlay_button_blendModeNormal">Normal</string>
    <string name="pesdk_overlay_button_blendModeDarken">Darken</string>
    <string name="pesdk_overlay_button_blendModeScreen">Screen</string>
    <string name="pesdk_overlay_button_blendModeOverlay">Overlay</string>
    <string name="pesdk_overlay_button_blendModeLighten">Lighten</string>
    <string name="pesdk_overlay_button_blendModeMultiply">Multiply</string>
    <string name="pesdk_overlay_button_blendModeColorBurn">Color Burn</string>
    <string name="pesdk_overlay_button_blendModeSoftLight">Soft Light</string>
    <string name="pesdk_overlay_button_blendModeHardLight">Hard Light</string>
    <string name="pesdk_overlay_asset_none">None</string>
    <string name="pesdk_overlay_asset_golden">Golden</string>
    <string name="pesdk_overlay_asset_lightleak1">Lightleak 1</string>
    <string name="pesdk_overlay_asset_mosaic">Mosaic</string>
    <string name="pesdk_overlay_asset_paper">Paper</string>
    <string name="pesdk_overlay_asset_rain">Rain</string>
    <string name="pesdk_overlay_asset_vintage">Vintage</string>
    <string name="pesdk_common_button_flipH">Překlopit H</string>
    <string name="pesdk_common_button_flipV">Překlopit V</string>
    <string name="pesdk_common_button_undo">Vrátit</string>
    <string name="pesdk_common_button_redo">Vrátit</string>
    <string name="pesdk_common_title_colorPicker">Výběr barvy</string>
    <string name="pesdk_common_title_transparentColor">Průsvitná</string>
    <string name="pesdk_common_title_whiteColor">Bílá</string>
    <string name="pesdk_common_title_grayColor">Šedá</string>
    <string name="pesdk_common_title_blackColor">Černá</string>
    <string name="pesdk_common_title_lightBlueColor">Světle modrá</string>
    <string name="pesdk_common_title_blueColor">Modrá</string>
    <string name="pesdk_common_title_purpleColor">Fialová</string>
    <string name="pesdk_common_title_orchidColor">Orchidej</string>
    <string name="pesdk_common_title_pinkColor">Růžová</string>
    <string name="pesdk_common_title_redColor">Červená</string>
    <string name="pesdk_common_title_orangeColor">Oranžová</string>
    <string name="pesdk_common_title_goldColor">Zlatá</string>
    <string name="pesdk_common_title_yellowColor">Žlutá</string>
    <string name="pesdk_common_title_oliveColor">Olivová</string>
    <string name="pesdk_common_title_greenColor">Zelená</string>
    <string name="pesdk_common_title_aquamarinColor">Akvamarín</string>
    <string name="pesdk_common_title_pipettableColor">Pipetovatelná barva</string>
    <string name="vesdk_video_trim_title_name">Trim</string>
    <!-- FAQ -->
    <string name="faq_1_title">Jak nastavím Jednoduchou galerii jako výchozí galerii?</string>
    <string name="faq_1_text">Nejdříve musíte najít v nastavení zařízení, v sekci Aplikace, současnou výchozí galerii, zvolit tlačítko s textem ve smyslu \"Nastavení výchozího otevírání\" a následně \"Vymazat výchozí nastavení\".
        Pokud poté zkusíte otevřít obrázek nebo video, zobrazí se seznam aplikací, kde můžete zvolit Jednoduchou galerii a nastavit ji jako výchozí.</string>
    <string name="faq_2_title">Uzamknul jsem aplikaci heslem, ale zapomněl jsem ho. Co můžu udělat?</string>
    <string name="faq_2_text">Můžete to vyriešit 2 způsoby. Můžete aplikaci buď přeinstalovat nebo ji najít v nastavení zařízení a zvolit \"Vymazat data\". Vymažou se pouze nastavení aplikace, nikoliv soubory.</string>
    <string name="faq_3_title">Jak mohu dosáhnout, aby bylo dané album stále zobrazeno jako první?</string>
    <string name="faq_3_text">Můžete označit danou složku dlouhým podržením a zvolit tlačítko s obrázkem připínáčku, to ji připne nahoru. Můžete připnout i více složek, budou seřazeny podle zvoleného řazení.</string>
    <string name="faq_4_title">Jak mohu video posunout vpřed?</string>
    <string name="faq_4_text">You can do it by double tapping the side of the screen, or tapping the current or max duration texts near the seekbar. If you enable opening videos on a separate screen in the app settings, you can use horizontal gestures too.</string>
    <string name="faq_5_title">Jaký je rozdíl mezi Skrytím a Vyloučením složky?</string>
    <string name="faq_5_text">Zatímco vyloučení zamezí zobrazení složky pouze vrámci Jednoduché galerie, skrytí ji ukryje v celém systému, tedy to ovlivní i ostatní galerie. Skrytí funguje pomocí vytvoření prázdného souboru \".nomedia\" v daném adresáři, který můžete vymazat i libovolným správcem souborů. Note that some devices do not allow hiding folders like Camera, Screenshots and Downloads.</string>
    <string name="faq_6_title">Proč se mi zobrazují složky s obaly hudebních alb, nebo nálepkami?</string>
    <string name="faq_6_text">Může se stát, že se vám zobrazí také neobvyklé složky. Můžete je ale jednoduše skrýt jejich vybráním pomocí dlouhého podržení a zvolením Vyloučit. Pokud na následujícím dialogu zvolíte vyloučení nadřazené složky, pravděpodobně budou vyloučeny i ostatní podobné složky.</string>
    <string name="faq_7_title">Složka s fotografiemi se mi nezobrazuje nebo ve složce nevidím všechny soubory. Co s tím?</string>
    <string name="faq_7_text">Může to mít více důvodů, řešení je ale jednoduché. Jděte do Nastavení -&gt; Spravovat přidané složky, zvolte Plus a zvolte požadovanou složku.</string>
    <string name="faq_8_title">Co v případě, že chci mít zobrazeno pouze několik složek?</string>
    <string name="faq_8_text">Přidání složky mezi Přidané složky automaticky nevyloučí ostatní. Můžete ale jít do Nastavení -&gt; Spravovat vyloučené složky a zvolit Kořenovou složku \"/\", následně přidat požadované složky v Nastavení -&gt; Spravovat přidané složky.
        To způsobí, že budou zobrazeny pouze vyžádané složky, protože vyloučení i přidání fungují rekurzivně a pokud je složka vyloučena i přidaná, bude viditelná.</string>
    <string name="faq_10_title">Dá se s touto aplikací oříznout obrázek?</string>
    <string name="faq_10_text">Ano, oříznutí je možné v editoru, potažením rohů obrázku. Do editoru se můžete dostat buď dlouhým podržením náhledu obrázku a zvolením menu položky Upravit nebo zvolením Upravit při celoobrazovkovém režimu.</string>
    <string name="faq_11_title">Mohu nějakým způsobem seskupit náhledy souborů?</string>
    <string name="faq_11_text">Ano, použitím funkce \"Seskupit podle\" v menu obrazovky s náhledy. Seskupení je možné na základě různých kritérií včetně data vytvoření. Pokud použijete funkci \"Zobrazit obsah všech složek\", můžete je seskupit také podle složek.</string>
    <string name="faq_12_title">Řazení podle data vytvoření nefunguje správně, jak to mohu opravit?</string>
    <string name="faq_12_text">Je to pravděpodobně způsobeno kopírováním souborů. Můžete to opravit označením jednotlivých náhledů souborů a zvolit \"Opravit datum vytvoření\".</string>
    <string name="faq_13_title">Na obrázcích vidím nějaké barevné pásy. Jak mohu zlepšit kvalitu obrázků?</string>
    <string name="faq_13_text">Současné řešení funguje správně v drtivé většině případů, pokud ale chcete zobrazit obrázky v lepší kvalitě, můžete povolit možnost \"Zobrazit obrázky v nejlepší možné kvalitě\" v nastavení aplikace v sekcí \"Hluboko priblížitelné obrázky\".</string>
    <string name="faq_14_title">Skryl jsem soubor/složku, jak jej mohu odkrýt?</string>
    <string name="faq_14_text">Můžete buď použít menu tlačítko \"Dočasně zobrazit skryté položky\" na hlavní obrazovce, nebo v nastavení aplikace zapnout možnost \"Zobrazit skryté položky\", tím se skryté položky zobrazí. Pokud je chcete odkrýt trvale, stačí je dlouho podržet a zvolit možnost \"Odkrýt\". Složky jsou skrývané přidáním souboru \".nomedia\", ten můžete vymazat i libovolným správcem souborů. Note that hiding works recursively though, so if you hide a folder, all subfolders will become hidden too. So for unhiding the subfolders you have to unhide the parent folder.</string>
    <string name="faq_15_title">Proč aplikace zabírá tolik místa?</string>
    <string name="faq_15_text">Vyrovnávací paměť aplikace může zabírat až 250MB, zabezpečuje to rychlejší nahrávání obrázků. Pokud aplikace zabírá místa více, bude to pravděpodobně způsobeno soubory v odpadkovém koši. Dané soubory se započítávajé do velikosti aplikace. Koš můžete vyprázdnit buď jeho otevřením a smazáním všech souborů, nebo z nastavení aplikace. Položky v koši jsou automaticky mazány po 30 dnech.</string>
    <!-- Strings displayed only on Google Playstore. Optional, but good to have -->
    <!-- App title has to have less than 50 characters. If you cannot squeeze it, just remove a part of it -->
    <string name="app_title">Jednoduchá galerie Pro - Organizér fotografií</string>
    <!-- Short description has to have less than 80 chars -->
    <string name="app_short_description">Prohlížejte svoje vzpomínky bez prerušení s touto foto a video galerií.</string>
    <string name="app_long_description">
        Jednoduchá galerie Pro je vysoce přizpůsobitelná offline galerie. Organizujte a upravujte své fotografie, obnovujte smazané fotografie s funkcí odpadkového koše, chraňte je a skrývejte. Prohlížejte množství různých foto a video formátů včetně RAW, SVG a mnoho dalších.

        Aplikace neobsahuje žádné reklamy ani nepotřebná oprávnění. Tím, že ani nevyžaduje připojení k internetu, je vaše soukromí maximálně chráněno.

        -------------------------------------------------
        <b>JEDNODUCHÁ GALERIE PRO – FUNKCE</b>
        -------------------------------------------------

        • Offline galerie bez reklam a vyskakujících oken
        • Foto editor – ořezávejte, otáčejte, měňte velikost, kreslete, používejte filtry a více
        • Nevyžaduje přístup k internetu - více soukromí a bezpečí
        • Nepožaduje žádná nepotřebná oprávnění navíc
        • Rychle prohledávejte obrázky a videa
        • Otevírejte mnoho rozličných formátů fotografií a videí (RAW, SVG, GIF, panorama, atd)
        • Množství intuitivních gest pro jednoduchou úpravu a organizaci souborů
        • Mnoho různých způsobů filtrování, seskupování a řazení souborů
        • Změňte si vzhled Jednoduché galerie Pro
        • Dostupná ve 32 jazycích
        • Označte si oblíbené soubory pro rychlý přístup
        • Chraňte své fotografie a videa pomocí pinu, vzoru nebo otiskem prstu
        • Použijte pin, vzor a otisk prstu pro zabezpečení spuštění aplikace, nebo i některých funkcí
        • Obnovte smazané fotografie a videa z odpadkového koše
        • Přepněte viditelnost souborů pro skrytí obrázků a videí
        • Vytvořte si ze svých souborů prezentaci
        • Zobrazte si detailní informace o svých souborech (rozlišení, hodnoty EXIF, atd)
        • Jednoduchá galerie Pro má otevřený zdrojový kód
        … a mnoho dalších!

        <b>EDITOR OBRÁZKŮ</b>
        Jednoduchá galerie Pro umožňuje snadnou úpravu obrázků. Ořezávejte, překlápějte, otáčejte či měňte jejich velikost. Pokud se cítíte kreativně, můžete také aplikovat filtry nebo do obrázku kreslit!

        <b>PODPORA MNOHA TYPŮ SOUBORŮ</b>
        Na rozdíl od některých galerií podporuje Jednoduchá galerie Pro velké množství různých druhů souborů včetně JPEG, PNG, MP4, MKV, RAW, SVG, panoramatických fotografií a videí.

        <b>Vysoce upravitelný správce galerie</b>
        Od vzhledu až po funkční tlačítka na spodní liště, Jednoduchá galerie Pro je plně nastavitelná a bude fungovat přesně jak si budete přát. Žádná jiná galerie nenabízí takovou flexibilitu! A díky otevřenému kódu je naše aplikace dostupná ve 32 jazycích!

        <b>OBNOVTE SMAZANÉ FOTOGRAFIE A VIDEA</b>
        Smazali jste nechtěně důležitou fotografii nebo video? Žádný strach! Jednoduchá galerie Pro pro podobné případy nabízí funkci odpadkového koše, odkud smazané fotografie a videa snadno obnovíte.

        <b>CHRAŇTE A SKRÝVEJTE SVÉ FOTOGRAFIE A VIDEA</b>
        Použitím pinu, vzoru nebo otisku prstu snadno své fotografie, videa či celá alba ochráníte nebo skryjete. Můžete ochránit i spuštění samotné aplikace, nebo některé její funkce. Například můžete zabránit náhodnému smazání souboru bez potvrzení otiskem prstu.

        <b>Prohlédněte si celou sadu Jednoduchých aplikací na:</b>
        https://www.simplemobiletools.com

        <b>Standalone website of Simple Gallery Pro:</b>
        https://www.simplemobiletools.com/gallery

        <b>Facebook:</b>
        https://www.facebook.com/simplemobiletools

        <b>Reddit:</b>
        https://www.reddit.com/r/SimpleMobileTools
    </string>
    <!--
        Haven't found some strings? There's more at
        https://github.com/SimpleMobileTools/Simple-Commons/tree/master/commons/src/main/res
    -->
</resources><|MERGE_RESOLUTION|>--- conflicted
+++ resolved
@@ -183,14 +183,9 @@
     <string name="avoid_showing_invalid_files">Nezobrazovat neplatné soubory</string>
     <string name="show_image_file_types">Zobrazit typ obrázkových souborů</string>
     <string name="allow_zooming_videos">Allow zooming videos with double tapping them</string>
-<<<<<<< HEAD
     <string name="folder_thumbnail_style">Styl náhledu složek</string>
     <string name="file_thumbnail_style">Styl náhledu souborů</string>
-=======
-    <string name="folder_thumbnail_style">Folder thumbnail style</string>
-    <string name="file_thumbnail_style">File thumbnail style</string>
     <string name="mark_favorite_items">Mark favorite items</string>
->>>>>>> 9e2dc802
     <string name="thumbnail_spacing">Thumbnail spacing</string>
     <string name="show_file_count_line">Show file count on a separate line</string>
     <string name="show_file_count_brackets">Show file count in brackets</string>
