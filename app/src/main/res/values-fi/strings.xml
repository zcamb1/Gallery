<?xml version="1.0" encoding="utf-8"?>
<resources>
    <string name="app_name">Simple Gallery</string>
    <string name="app_launcher_name">Galleria</string>
    <string name="edit">Muokkaa</string>
    <string name="open_camera">Avaa kamera</string>
    <string name="hidden">(piilotettu)</string>
    <string name="excluded">(excluded)</string>
    <string name="pin_folder">Kiinnitä kansio</string>
    <string name="unpin_folder">Poista kiinnitys</string>
    <string name="pin_to_the_top">Kiinnitä ylimmäksi</string>
    <string name="show_all">Näytä kaikkien kansioiden sisältö</string>
    <string name="all_folders">Kaikki kansiot</string>
    <string name="folder_view">Vaihda kansionäkymään</string>
    <string name="other_folder">Muu kansio</string>
    <string name="show_on_map">Näytä kartalla</string>
    <string name="unknown_location">Tuntematon sijainti</string>
<<<<<<< HEAD
    <string name="increase_column_count">Lisää sarakkeita</string>
    <string name="reduce_column_count">Vähennä sarakkeita</string>
    <string name="set_as_default_folder">Aseta oletuskansioksi</string>
    <string name="change_cover_image">Vaihda kansikuva</string>
    <string name="select_photo">Valitse kuva</string>
=======
>>>>>>> 8896730d
    <string name="volume">Äänenvoimakkuus</string>
    <string name="brightness">Kirkkaus</string>
    <string name="lock_orientation">Lukitse näytönkierto</string>
    <string name="unlock_orientation">Vapauta näytönkierto</string>
    <string name="change_orientation">Change orientation</string>
    <string name="force_portrait">Force portrait</string>
    <string name="force_landscape">Force landscape</string>
    <string name="use_default_orientation">Use default orientation</string>
    <string name="fix_date_taken">Fix Date Taken value</string>
    <string name="fixing">Fixing…</string>
    <string name="dates_fixed_successfully">Dates fixed successfully</string>
    <string name="no_date_takens_found">No Date Taken values have been found</string>
    <string name="share_resized">Share a resized version</string>
    <string name="upgraded_from_free">Hey,\n\nseems like you upgraded from the old free app. You can now uninstall the old version, which has an \'Upgrade to Pro\' button at the top of the app settings.\n\nYou will only have the Recycle bin items deleted, favorite items unmarked and you will also have to reset your app settings.\n\nThanks!</string>
    <string name="switch_to_file_search">Switch to file search across all visible folders</string>

    <!-- Filter -->
    <string name="filter_media">Suodata media</string>
    <string name="images">Kuvat</string>
    <string name="videos">Videot</string>
    <string name="gifs">GIFit</string>
    <string name="raw_images">RAW images</string>
    <string name="svgs">SVGs</string>
    <string name="portraits">Portraits</string>
    <string name="no_media_with_filters">Mediaa ei löytynyt valituilla suotimilla.</string>
    <string name="change_filters_underlined"><u>Muuta suotimia</u></string>

    <!-- Hide / Exclude -->
    <string name="hide_folder_description">Tämä piilottaa kansion ja alikansiot lisäämällä \'.nomedia\' tiedoston kansioon. Näet ne valitsemalla \'Näytä piilotetut kansiot\' asetuksissa. Continue?</string>
    <string name="exclude">Poissulje</string>
    <string name="excluded_folders">Poissuljetut kansiot</string>
    <string name="manage_excluded_folders">Hallitse poissuljettuja kansioita</string>
    <string name="exclude_folder_description">Tämä poissulkee valitun ja alikansiot vain Simple Gallerysta. Voit hallinnoida poissuljettuja kansioita asetuksista.</string>
    <string name="exclude_folder_parent">Poissulje yläkansio tämän sijaan?</string>
    <string name="excluded_activity_placeholder">Kansion poissulkeminen piilottaa kansion alikansioineen vain Simple Galleryssa, ne jäävät näkyviin muihin sovelluksiin.\n\nJos haluat piilottaa kansion myös muissa sovelluksissa, käytä piilota-funktiota.</string>
    <string name="remove_all">Poista kaikki</string>
    <string name="remove_all_description">Poista kaikki kansiot poissuljettujen listasta? Tämä ei poista kansioita.</string>
    <string name="hidden_folders">Piilotetut kansiot</string>
    <string name="manage_hidden_folders">Hallitse piilotettuja kansioita</string>
    <string name="hidden_folders_placeholder">Seems like you don\'t have any folders hidden with a \".nomedia\" file.</string>

    <!-- Include folders -->
    <string name="include_folders">Sisällytä kansiot</string>
    <string name="manage_included_folders">Hallitse sisällettyjä kansioita</string>
    <string name="add_folder">Lisää kansio</string>
    <string name="included_activity_placeholder">Jos sinulla on kansioita, jotka sisältää mediaa, mutta sovellus ei tunnistanut, voit lisätä ne manuaalisesti tähän.\n\Lisääminen ei poissulje muita kansioita.</string>
    <string name="no_media_add_included">No media files have been found. You can solve it by adding the folders containing media files manually.</string>

    <!-- Resizing -->
    <string name="resize">Rajaa</string>
    <string name="resize_and_save">Rajaa valinta ja tallenna</string>
    <string name="width">Leveys</string>
    <string name="height">Korkeus</string>
    <string name="keep_aspect_ratio">Säilytä kuvasuhde</string>
    <string name="invalid_values">Aseta oikea resoluutio.</string>

    <!-- Editor -->
    <string name="editor">Editori</string>
    <string name="rotate">Käännä</string>
    <string name="invalid_image_path">Kuvan polkua ei ole</string>
    <string name="image_editing_failed">Kuvan muokkaus epäonnistui</string>
    <string name="image_editing_cancelled">Image editing cancelled</string>
    <string name="file_edited_successfully">File edited successfully</string>
    <string name="edit_image_with">Muokkaa kuvaa:</string>
    <string name="no_editor_found">Kuvamuokkainta ei löytynyt</string>
    <string name="unknown_file_location">Tuntematon tiedostosijainti</string>
    <string name="error_saving_file">Lähdetiedoston ylikirjoitus epäonnistui</string>
    <string name="rotate_left">Käännä vasemmalle</string>
    <string name="rotate_right">Käännä oikealle</string>
    <string name="rotate_one_eighty">Käännä 180º</string>
    <string name="flip">Pyöräytä</string>
    <string name="flip_horizontally">Pyöräytä vaakasuoraan</string>
    <string name="flip_vertically">Pyöräytä pystysuoraan</string>
    <string name="free_aspect_ratio">Free</string>                  <!-- available as an option: 1:1, 4:3, 16:9, free -->
    <string name="other_aspect_ratio">Other</string>                <!-- available as an option: 1:1, 4:3, 16:9, free, other -->

    <!-- Set wallpaper -->
    <string name="simple_wallpaper">Simple Wallpaper</string>
    <string name="set_as_wallpaper">Aseta taustakuvaksi</string>
    <string name="set_as_wallpaper_failed">Taustakuvan asetus epäonnistui</string>
    <string name="set_as_wallpaper_with">Aseta taustakuvaksi sovelluksella:</string>
    <string name="setting_wallpaper">Asetetaan taustakuvaa&#8230;</string>
    <string name="wallpaper_set_successfully">Taustakuva asetettu onnistuneesti</string>
    <string name="portrait_aspect_ratio">Kuvasuhde pystyssä</string>
    <string name="landscape_aspect_ratio">Kuvasuhde vaakatasossa</string>
    <string name="home_screen">Aloitusnäyttö</string>
    <string name="lock_screen">Lukitusnäyttö</string>
    <string name="home_and_lock_screen">Aloitusnäyttö ja lukitusnäyttö</string>

    <!-- Slideshow -->
    <string name="slideshow">Diaesitys</string>
    <string name="interval">Aikaväli (sekunteja):</string>
    <string name="include_photos">Sisällytä Kuvat</string>
    <string name="include_videos">Sisällytä Videot</string>
    <string name="include_gifs">Sisällytä GIFit</string>
    <string name="random_order">Satunnainen järjestys</string>
    <string name="move_backwards">Liiku takaisinpäin</string>
    <string name="loop_slideshow">Jatkuva diaesitys</string>
    <string name="animation">Animation</string>
    <string name="no_animation">None</string>
    <string name="fade">Fade</string>
    <string name="slide">Slide</string>
    <string name="slideshow_ended">Diaesitys päättyi</string>
    <string name="no_media_for_slideshow">Mediaa diaesitykseen ei löytynyt</string>

    <!-- View types -->
    <string name="group_direct_subfolders">Group direct subfolders</string>

    <!-- Grouping at media thumbnails -->
    <string name="group_by">Group by</string>
    <string name="do_not_group_files">Do not group files</string>
    <string name="by_folder">Folder</string>
    <string name="by_last_modified">Last modified</string>
    <string name="by_last_modified_daily">Last modified (daily)</string>
    <string name="by_last_modified_monthly">Last modified (monthly)</string>
    <string name="by_date_taken">Date taken</string>
    <string name="by_date_taken_daily">Date taken (daily)</string>
    <string name="by_date_taken_monthly">Date taken (monthly)</string>
    <string name="by_file_type">File type</string>
    <string name="by_extension">Extension</string>
    <string name="grouping_and_sorting">Please note that grouping and sorting are 2 independent fields</string>

    <!-- Widgets -->
    <string name="folder_on_widget">Folder shown on the widget:</string>
    <string name="show_folder_name">Show folder name</string>

    <!-- Settings -->
    <string name="autoplay_videos">Toista videot automaattisesti</string>
    <string name="remember_last_video_position">Remember last video playback position</string>
    <string name="toggle_filename">Tiedostonimien näkyvyys</string>
    <string name="loop_videos">Jatkuvat videot</string>
    <string name="animate_gifs">Animoi GIFit pienoiskuvissa</string>
    <string name="max_brightness">Täysi kirkkaus mediaa katsoessa</string>
    <string name="crop_thumbnails">Leikkaa pienoiskuvat neliöiksi</string>
    <string name="show_thumbnail_video_duration">Show video durations</string>
    <string name="screen_rotation_by">Käännä koko ruudun mediaa</string>
    <string name="screen_rotation_system_setting">Järjestelmän asetukset</string>
    <string name="screen_rotation_device_rotation">Laitteen kierto</string>
    <string name="screen_rotation_aspect_ratio">Kuvasuhde</string>
    <string name="black_background_at_fullscreen">Musta tausta ja tilapalkki täyden ruudun tilassa</string>
    <string name="scroll_thumbnails_horizontally">Vieritä pienoiskuvia vaakasuorassa</string>
    <string name="hide_system_ui_at_fullscreen">Piilota järjestelmän UI automaattisesti koko näytön mediassa</string>
    <string name="delete_empty_folders">Poista tyhjät kansiot kansion tyhjennyksen jälkeen</string>
    <string name="allow_photo_gestures">Salli kirkkauden säätäminen pystysuorilla eleillä</string>
    <string name="allow_video_gestures">Salli videon äänenvoimakkuuden ja kirkkauden säätö pystysuorilla eleillä</string>
    <string name="show_media_count">Näytä kansioiden sisällön määrä päänäkymässä</string>
    <string name="show_extended_details">Näytä yksityiskohtaiset tiedot täyden näytön tilassa</string>
    <string name="manage_extended_details">Hallitse yksityiskohtaisia tietoja</string>
    <string name="one_finger_zoom">Salli lähentäminen yhdellä sormella täyden ruudun tilassa</string>
    <string name="allow_instant_change">Salli median selaaminen ruudun reunoja koskettamalla</string>
    <string name="allow_deep_zooming_images">Allow deep zooming images</string>
    <string name="hide_extended_details">Piilota yksityiskohtaiset tiedot kun tilapalkki on piilotettu</string>
    <string name="show_at_bottom">Show some action buttons at the bottom of the screen</string>
    <string name="show_recycle_bin">Show the Recycle Bin at the folders screen</string>
    <string name="deep_zoomable_images">Deep zoomable images</string>
    <string name="show_highest_quality">Show images in the highest possible quality</string>
    <string name="show_recycle_bin_last">Show the Recycle Bin as the last item on the main screen</string>
    <string name="allow_down_gesture">Allow closing the fullscreen view with a down gesture</string>
    <string name="allow_one_to_one_zoom">Allow 1:1 zooming in with two double taps</string>
    <string name="open_videos_on_separate_screen">Always open videos on a separate screen with new horizontal gestures</string>
    <string name="show_notch">Show a notch if available</string>
    <string name="allow_rotating_gestures">Allow rotating images with gestures</string>
    <string name="file_loading_priority">File loading priority</string>
    <string name="speed">Speed</string>
    <string name="compromise">Compromise</string>
    <string name="avoid_showing_invalid_files">Avoid showing invalid files</string>
    <string name="show_image_file_types">Show image file types</string>
    <string name="allow_zooming_videos">Allow zooming videos with double tapping them</string>

    <!-- Setting sections -->
    <string name="thumbnails">Esikatselukuvat</string>
    <string name="fullscreen_media">Täyden näytön media</string>
    <string name="extended_details">Yksityiskohtaiset tiedot</string>
    <string name="bottom_actions">Bottom actions</string>

    <!-- Bottom actions -->
    <string name="manage_bottom_actions">Manage visible bottom actions</string>
    <string name="toggle_favorite">Toggle favorite</string>
    <string name="toggle_file_visibility">Toggle file visibility</string>

    <!-- New editor strings -->
    <string name="pesdk_transform_button_freeCrop">Custom</string>
    <string name="pesdk_transform_button_resetCrop">Reset</string>
    <string name="pesdk_transform_button_squareCrop">Square</string>
    <string name="pesdk_transform_title_name">Transform</string>
    <string name="pesdk_filter_title_name">Filter</string>
    <string name="pesdk_filter_asset_none">None</string>
    <string name="pesdk_adjustments_title_name">Adjust</string>
    <string name="pesdk_adjustments_button_shadowTool">Shadows</string>
    <string name="pesdk_adjustments_button_exposureTool">Exposure</string>
    <string name="pesdk_adjustments_button_highlightTool">Highlights</string>
    <string name="pesdk_adjustments_button_brightnessTool">Brightness</string>
    <string name="pesdk_adjustments_button_contrastTool">Contrast</string>
    <string name="pesdk_adjustments_button_saturationTool">Saturation</string>
    <string name="pesdk_adjustments_button_clarityTool">Clarity</string>
    <string name="pesdk_adjustments_button_gammaTool">Gamma</string>
    <string name="pesdk_adjustments_button_blacksTool">Blacks</string>
    <string name="pesdk_adjustments_button_whitesTool">Whites</string>
    <string name="pesdk_adjustments_button_temperatureTool">Temperature</string>
    <string name="pesdk_adjustments_button_sharpnessTool">Sharpness</string>
    <string name="pesdk_adjustments_button_reset">Reset</string>
    <string name="pesdk_focus_title_name">Focus</string>
    <string name="pesdk_focus_title_disabled">None</string>
    <string name="pesdk_focus_button_radial">Radial</string>
    <string name="pesdk_focus_button_linear">Linear</string>
    <string name="pesdk_focus_button_mirrored">Mirrored</string>
    <string name="pesdk_focus_button_gaussian">Gaussian</string>
    <string name="pesdk_text_title_name">Text</string>
    <string name="pesdk_text_title_options">Text Options</string>
    <string name="pesdk_text_title_textColor">Text Color</string>
    <string name="pesdk_text_title_font">Font</string>
    <string name="pesdk_text_button_add">Add</string>
    <string name="pesdk_text_button_edit">Edit</string>
    <string name="pesdk_text_button_straighten">Straighten</string>
    <string name="pesdk_text_button_font">Font</string>
    <string name="pesdk_text_button_color">Color</string>
    <string name="pesdk_text_button_backgroundColor">BG Color</string>
    <string name="pesdk_text_button_alignment">Alignment</string>
    <string name="pesdk_text_button_bringToFront">To Front</string>
    <string name="pesdk_text_button_delete">Delete</string>
    <string name="pesdk_text_text_editTextPlaceholder">Your text</string>
    <string name="pesdk_brush_title_name">Brush</string>
    <string name="pesdk_brush_button_color">Color</string>
    <string name="pesdk_brush_button_size">Size</string>
    <string name="pesdk_brush_button_hardness">Hardness</string>
    <string name="pesdk_brush_button_bringToFront">To Front</string>
    <string name="pesdk_brush_button_delete">Delete</string>
    <string name="pesdk_brush_title_brushColor">Brush Color</string>
    <string name="pesdk_editor_title_name">Editor</string>
    <string name="pesdk_editor_title_closeEditorAlert">Close Editor?</string>
    <string name="pesdk_editor_text_closeEditorAlert">Do you really want to discard the image?</string>
    <string name="pesdk_editor_button_closeEditorAlertConfirmation">Yes</string>
    <string name="pesdk_editor_button_closeEditorAlertCancelation">No</string>
    <string name="pesdk_editor_cancel">Cancel</string>
    <string name="pesdk_editor_accept">Accept</string>
    <string name="pesdk_editor_save">Save</string>
    <string name="pesdk_editor_text_exportProgressUnknown">Exporting image…</string>
    <string name="pesdk_editor_text_exportProgress" formatted="false">Exporting image %s.</string>
    <string name="pesdk_common_button_flipH">Flip H</string>
    <string name="pesdk_common_button_flipV">Flip V</string>
    <string name="pesdk_common_button_undo">Undo</string>
    <string name="pesdk_common_button_redo">Redo</string>
    <string name="pesdk_common_title_colorPicker">Color Picker</string>
    <string name="pesdk_common_title_transparentColor">Transparent</string>
    <string name="pesdk_common_title_whiteColor">White</string>
    <string name="pesdk_common_title_grayColor">Gray</string>
    <string name="pesdk_common_title_blackColor">Black</string>
    <string name="pesdk_common_title_lightBlueColor">Light blue</string>
    <string name="pesdk_common_title_blueColor">Blue</string>
    <string name="pesdk_common_title_purpleColor">Purple</string>
    <string name="pesdk_common_title_orchidColor">Orchid</string>
    <string name="pesdk_common_title_pinkColor">Pink</string>
    <string name="pesdk_common_title_redColor">Red</string>
    <string name="pesdk_common_title_orangeColor">Orange</string>
    <string name="pesdk_common_title_goldColor">Gold</string>
    <string name="pesdk_common_title_yellowColor">Yellow</string>
    <string name="pesdk_common_title_oliveColor">Olive</string>
    <string name="pesdk_common_title_greenColor">Green</string>
    <string name="pesdk_common_title_aquamarinColor">Aquamarin</string>
    <string name="pesdk_common_title_pipettableColor">Pipettable color</string>

    <!-- FAQ -->
    <string name="faq_1_title">Miten voin tehdä Simple Gallerystä oletusgalleriasovelluksen?</string>
    <string name="faq_1_text">First you have to find the currently default gallery in the Apps section of your device settings, look for a button that says something like \"Open by default\", click on it, then select \"Clear defaults\".
        The next time you will try opening an image or video you should see an app picker, where you can select Simple Gallery and make it the default app.</string>
    <string name="faq_2_title">I locked the app with a password, but I forgot it. What can I do?</string>
    <string name="faq_2_text">You can solve it in 2 ways. You can either reinstall the app, or find the app in your device settings and select \"Clear data\". It will reset all your settings, it will not remove any media files.</string>
    <string name="faq_3_title">How can I make an album always appear at the top?</string>
    <string name="faq_3_text">You can long press the desired album and select the Pin icon at the actions menu, that will pin it to the top. You can pin multiple folders too, pinned items will be sorted by the default sorting method.</string>
    <string name="faq_4_title">How can I fast forward videos?</string>
    <string name="faq_4_text">You can do it by double tapping the side of the screen, or tapping the current or max duration texts near the seekbar. If you enable opening videos on a separate screen in the app settings, you can use horizontal gestures too.</string>
    <string name="faq_5_title">What is the difference between hiding and excluding a folder?</string>
    <string name="faq_5_text">Exclude prevents displaying the folder only in Simple Gallery, while Hide works system-wise and it hides the folder from other galleries too. It works by creating an empty \".nomedia\" file in the given folder, which you can then remove with any file manager too. Note that some devices do not allow hiding folders like Camera, Screenshots and Downloads.</string>
    <string name="faq_6_title">Why do folders with music cover art or stickers show up?</string>
    <string name="faq_6_text">It can happen that you will see some unusual albums show up. You can easily exclude them by long pressing them and selecting Exclude. In the next dialog you can then select the parent folder, chances are it will prevent the other related albums showing up too.</string>
    <string name="faq_7_title">A folder with images isn\'t showing up, or it doesn\'t show all items. What can I do?</string>
    <string name="faq_7_text">That can have multiple reasons, but solving it is easy. Just go in Settings -> Manage Included Folders, select Plus and navigate to the required folder.</string>
    <string name="faq_8_title">What if I want just a few particular folders visible?</string>
    <string name="faq_8_text">Adding a folder at the Included Folders doesn\'t automatically exclude anything. What you can do is go in Settings -> Manage Excluded Folders, exclude the root folder \"/\", then add the desired folders at Settings -> Manage Included Folders.
        That will make only the selected folders visible, as both excluding and including are recursive and if a folder is both excluded and included, it will show up.</string>
    <string name="faq_10_title">Can I crop images with this app?</string>
    <string name="faq_10_text">Yes, you can crop images in the editor, by dragging the image corners. You can get to the editor either by long pressing an image thumbnail and selecting Edit, or selecting Edit from the fullscreen view.</string>
    <string name="faq_11_title">Can I somehow group media file thumbnails?</string>
    <string name="faq_11_text">Sure, just use the \"Group by\" menu item while at the thumbnails view. You can group files by multiple criteria, including Date Taken. If you use the \"Show all folders content\" function you can group them by folders too.</string>
    <string name="faq_12_title">Sorting by Date Taken doesn\'t seem to work properly, how can I fix it?</string>
    <string name="faq_12_text">It is most likely caused by the files being copied from somewhere. You can fix it by selecting the file thumbnails and selecting \"Fix Date Taken value\".</string>
    <string name="faq_13_title">I see some color banding on the images. How can I improve the quality?</string>
    <string name="faq_13_text">The current solution for displaying images works fine in the vast majority of cases, but if you want even better image quality, you can enable the \"Show images in the highest possible quality\" at the app settings, in the \"Deep zoomable images\" section.</string>
    <string name="faq_14_title">I have hidden a file/folder. How can I unhide it?</string>
    <string name="faq_14_text">You can either press the \"Temporarily show hidden items\" menu item at the main screen, or toggle \"Show hidden items\" in the app settings to see the hidden item. If you want to unhide it, just long press it and select \"Unhide\". Folders are hidden by adding a hidden \".nomedia\" file into them, you can delete the file with any file manager too.</string>
    <string name="faq_15_title">Why does the app take up so much space?</string>
    <string name="faq_15_text">App cache can take up to 250MB, it ensures quicker image loading. If the app is taking up even more space, it is most likely caused by you having items in the Recycle Bin. Those files count to the app size. You can clear the Recycle bin by opening it and deleting all files, or from the app settings. Every file in the Bin is deleted automatically after 30 days.</string>

    <!-- Strings displayed only on Google Playstore. Optional, but good to have -->
    <!-- App title has to have less than 50 characters. If you cannot squeeze it, just remove a part of it -->
    <string name="app_title">Simple Gallery Pro - Photo Manager &amp; Editor</string>
    <!-- Short description has to have less than 80 chars -->
    <string name="app_short_description">Browse your memories without any interruptions with this photo and video gallery</string>
    <string name="app_long_description">
        Simple Gallery Pro is a highly customizable offline gallery. Organize &amp; edit your photos, recover deleted files with the recycle bin, protect &amp; hide files and view a huge variety of different photo &amp; video formats including RAW, SVG and much more.

        The app contains no ads and unnecessary permissions. As the app doesn’t require internet access either, your privacy is protected.

        -------------------------------------------------
        <b>SIMPLE GALLERY PRO – FEATURES</b>
        -------------------------------------------------

        • Offline gallery with no ads or popups
        • Simple gallery photo editor – crop, rotate, resize, draw, filters &amp; more
        • No internet access needed, giving you more privacy and security
        • No unnecessary permissions required
        • Quickly search images, videos &amp; files
        • Open &amp; view many different photo and video types (RAW, SVG, panoramic etc)
        • A variety of intuitive gestures to easily edit &amp; organize files
        • Lots of ways to filter, group &amp; sort files
        • Customize the appearance of Simple Gallery Pro
        • Available in 32 languages
        • Mark files as favorites for quick access
        • Protect your photos &amp; videos with a pattern, pin or fingerprint
        • Use pin, pattern &amp; fingerprint to protect the app launch or specific functions too
        • Recover deleted photos &amp; videos from the recycle bin
        • Toggle visibility of files to hide photos &amp; videos
        • Create a customizable slideshow of your files
        • View detailed information of your files (resolution, EXIF values etc)
        • Simple Gallery Pro is open source
        … and much much more!

        <b>PHOTO GALLERY EDITOR</b>
        Simple Gallery Pro makes it easy to edit your pictures on the fly. Crop, flip, rotate and resize your pictures. If you’re feeling a little more creative you can add filters and draw on your pictures!

        <b>SUPPORT FOR MANY FILE TYPES</b>
        Unlike some other gallery viewers &amp; photo organizers, Simple Gallery Pro supports a huge range of different file types including JPEG, PNG, MP4, MKV, RAW, SVG, Panoramic photos, Panoramic videos and many more.

        <b>HIGHLY CUSTOMIZABLE GALLERY MANAGER</b>
        From the UI to the function buttons on the bottom toolbar, Simple Gallery Pro is highly customizable and works the way you want it to. No other gallery manager has this kind of flexibility! Thanks to being open source, we’re also available in 32 languages!

        <b>RECOVER DELETED PHOTOS &amp; VIDEOS</b>
        Accidentally deleted a precious photo or video? Don’t worry! Simple Gallery Pro features a handy recycle bin where you can recover deleted photos &amp; videos easily.

        <b>PROTECT &amp; HIDE PHOTOS, VIDEOS &amp; FILES</b>
        Using pin, pattern or your device’s fingerprint scanner you can protect and hide photos, videos &amp; entire albums. You can protect the app itself or place locks on specific functions of the app. For example, you can’t delete a file without a fingerprint scan, helping to protect your files from accidental deletion.

        <b>Check out the full suite of Simple Tools here:</b>
        https://www.simplemobiletools.com

        <b>Standalone website of Simple Gallery Pro:</b>
        https://www.simplemobiletools.com/gallery

        <b>Facebook:</b>
        https://www.facebook.com/simplemobiletools

        <b>Reddit:</b>
        https://www.reddit.com/r/SimpleMobileTools
    </string>
    <string name="unset_as_default_folder">Määritä oletuskansioksi</string>

    <!--
        Haven't found some strings? There's more at
        https://github.com/SimpleMobileTools/Simple-Commons/tree/master/commons/src/main/res
    -->
</resources><|MERGE_RESOLUTION|>--- conflicted
+++ resolved
@@ -15,14 +15,6 @@
     <string name="other_folder">Muu kansio</string>
     <string name="show_on_map">Näytä kartalla</string>
     <string name="unknown_location">Tuntematon sijainti</string>
-<<<<<<< HEAD
-    <string name="increase_column_count">Lisää sarakkeita</string>
-    <string name="reduce_column_count">Vähennä sarakkeita</string>
-    <string name="set_as_default_folder">Aseta oletuskansioksi</string>
-    <string name="change_cover_image">Vaihda kansikuva</string>
-    <string name="select_photo">Valitse kuva</string>
-=======
->>>>>>> 8896730d
     <string name="volume">Äänenvoimakkuus</string>
     <string name="brightness">Kirkkaus</string>
     <string name="lock_orientation">Lukitse näytönkierto</string>
