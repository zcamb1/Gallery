<?xml version="1.0" encoding="utf-8"?>
<resources>
    <string name="app_name">Simple Gallery</string>
    <string name="app_launcher_name">Galería</string>
    <string name="edit">Editar</string>
    <string name="open_camera">Abrir cámara</string>
    <string name="hidden">(oculto)</string>
    <string name="excluded">(excluído)</string>
    <string name="pin_folder">Fixar cartafol</string>
    <string name="unpin_folder">Soltar cartafol</string>
    <string name="pin_to_the_top">Fixar arriba</string>
    <string name="show_all">Mostrar o contido de todos os cartafoles</string>
    <string name="all_folders">Todos os cartafoles</string>
    <string name="folder_view">Mudar á vista por cartafol</string>
    <string name="other_folder">Outro cartafol</string>
    <string name="show_on_map">Mostrar no mapa</string>
    <string name="unknown_location">Localización descoñecida</string>
    <string name="volume">Volume</string>
    <string name="brightness">Brillo</string>
    <string name="lock_orientation">Fixar orientación</string>
    <string name="unlock_orientation"> Non fixar orientación</string>
    <string name="change_orientation">Cambiar orientación</string>
    <string name="force_portrait">Forzar retrato</string>
    <string name="force_landscape">Forzar paisaxe</string>
    <string name="use_default_orientation">Usar a orientación predeterminada</string>
    <string name="fix_date_taken">Arranxar o valor da Data de Captura</string>
    <string name="fixing">Arranxando…</string>
    <string name="dates_fixed_successfully">Datas arranxadas con éxito</string>
    <string name="no_date_takens_found">Non se atoparon valores de Datas de Captura</string>
    <string name="share_resized">Comparte unha versión reducida</string>
    <string name="upgraded_from_free">Ola,\n\nsemella que actualizaches desde o vello aplicativo gratuito. Podes desinstalar a versión vella, que ten un botón \'Mellorar a Pro\' enriba da pantalla de configuración.\n\nSo terás os elementos borrados da Papeleira de reciclaxe, os elementos favoritos sen marcar e tamén terás que reiniciar os Axustes.\n\nGrazas!</string>
    <string name="switch_to_file_search">Cambiar á procura de ficheiros en todos os cartafoles visibles.</string>
    <string name="set_as_default_folder">Set as default folder</string>
    <string name="unset_as_default_folder">Unset as default folder</string>
    <string name="reorder_by_dragging">Reorder folders by dragging</string>
    <string name="reorder_by_dragging_pro">Reorder folders by dragging (Pro)</string>
    <string name="restore_to_path">Restoring to \'%s\'</string>
    <!-- Filter -->
    <string name="filter_media">Filtrar medios</string>
    <string name="images">Imaxes</string>
    <string name="videos">Vídeos</string>
    <string name="gifs">GIFs</string>
    <string name="raw_images">Imaxes RAW</string>
    <string name="svgs">SVGs</string>
    <string name="portraits">Retratos</string>
    <string name="no_media_with_filters">Non se atopou multimedia do tipo indicado polo filtro.</string>
    <string name="change_filters_underlined"><u>Cambiar filtro</u></string>
    <!-- Hide / Exclude -->
    <string name="hide_folder_description">Esta función oculta o cartafol engadíndolle ficheiro \'.nomedia\', tamén ocultará os subcartafoles. Podes velos pulsando a opción \'Mostrar elementos ocultos\' nos Axustes. Continuar?</string>
    <string name="exclude">Excluír</string>
    <string name="excluded_folders">Cartafoles excluídos</string>
    <string name="manage_excluded_folders">Xestionar cartafoles excluídos</string>
    <string name="exclude_folder_description">Isto ocultará a selección xunto cos seus subcartafoles só en Simple Gallery. Podes xestionar os cartafoles ocultos en Axustes.</string>
    <string name="exclude_folder_parent">Excluír o cartafol pai no seu lugar?</string>
    <string name="excluded_activity_placeholder">Excluír un cartafol xunto cos subcartafoles só terá efecto en Simple Gallery, seguirán sendo visibles noutros aplicativos.\n\nSe tamén queres excluílos noutros aplicativos, utiliza a opción Agochar.</string>
    <string name="remove_all">Eliminar todos</string>
    <string name="remove_all_description">Eliminar todos os cartafoles da lista de excluídos? Isto non borrará os cartafoles.</string>
    <string name="hidden_folders">Cartafoles ocultos</string>
    <string name="manage_hidden_folders">Xestionar cartafoles ocultos</string>
    <string name="hidden_folders_placeholder">Semella que non tes ningún cartafol oculto cun ficheiro \".nomedia\".</string>
    <string name="temporarily_show_excluded">Temporarily show excluded</string>
    <string name="stop_showing_excluded">Stop showing excluded</string>
    <!-- Include folders -->
    <string name="include_folders">Cartafoles incluídos</string>
    <string name="manage_included_folders">Xestionar cartafoles incluídos</string>
    <string name="add_folder">Engadir cartafol</string>
    <string name="included_activity_placeholder">Se tes algún cartafol con medios, mais non foi recoñecido polo aplicativo, pódelo engadir manualmente.\n\nEngadindo aquí elementos non eliminarás outros.</string>
    <string name="no_media_add_included">Non se atopou ningún ficheiro multimedia. Podes solucionalo engadindo manualmente algúns cartafoles con eses ficheiros.</string>
    <!-- Resizing -->
    <string name="resize">Redimensionar</string>
    <string name="resize_and_save">Selección da redimensión e gardar</string>
    <string name="width">Ancho</string>
    <string name="height">Alto</string>
    <string name="keep_aspect_ratio">Manter proporcións</string>
    <string name="invalid_values">Por favor escribe unha resolución válida</string>
    <!-- Editor -->
    <string name="editor">Editor</string>
    <string name="rotate">Rotar</string>
    <string name="invalid_image_path">Ruta á imaxe non válida</string>
    <string name="invalid_video_path">Invalid video path</string>
    <string name="image_editing_failed">Fallo na edición da imaxe</string>
    <string name="video_editing_failed">Video editing failed</string>
    <string name="image_editing_cancelled">Cancelouse a edición da imaxe</string>
    <string name="video_editing_cancelled">Video editing cancelled</string>
    <string name="file_edited_successfully">Ficheiro editado correctamente</string>
    <string name="image_edited_successfully">Image edited successfully</string>
    <string name="video_edited_successfully">Video edited successfully</string>
    <string name="edit_image_with">Editar imaxe con:</string>
    <string name="edit_video_with">Edit video with:</string>
    <string name="no_image_editor_found">Non se atopou ningún editor</string>
    <string name="no_video_editor_found">No video editor found</string>
    <string name="unknown_file_location">Localización do ficheiro descoñecida</string>
    <string name="error_saving_file">Non se puido sobrescribir o ficheiro</string>
    <string name="rotate_left">Rotar a esquerda</string>
    <string name="rotate_right">Rotar a dereita</string>
    <string name="rotate_one_eighty">Rotar 180º</string>
    <string name="flip">Voltear</string>
    <string name="flip_horizontally">Voltear horizontalmente</string>
    <string name="flip_vertically">Voltear verticalmente</string>
    <string name="free_aspect_ratio">Libre</string>
    <!-- available as an option: 1:1, 4:3, 16:9, free -->
    <string name="other_aspect_ratio">Outro</string>
    <!-- available as an option: 1:1, 4:3, 16:9, free, other -->
    <!-- Set wallpaper -->
    <string name="simple_wallpaper">Fondo de pantalla</string>
    <string name="set_as_wallpaper">Establecer como fondo de pantalla</string>
    <string name="set_as_wallpaper_failed">Fallou establecer fondo de pantalla</string>
    <string name="set_as_wallpaper_with">Establecer fondo de pantalla con:</string>
    <string name="setting_wallpaper">Establecendo fondo de pantalla…</string>
    <string name="wallpaper_set_successfully">Fondo de pantalla establecido correctamente</string>
    <string name="portrait_aspect_ratio">Proporción de Retrato</string>
    <string name="landscape_aspect_ratio">Proporción de Paisaxe</string>
    <string name="home_screen">Pantalla de incio</string>
    <string name="lock_screen">Pantalla de bloqueo</string>
    <string name="home_and_lock_screen">Pantallas de inicio e bloqueo</string>
    <!-- Slideshow -->
    <string name="slideshow">Presentación</string>
    <string name="interval">Intervalo (segundos):</string>
    <string name="include_photos">Incluír fotos</string>
    <string name="include_videos">Incluír vídeos</string>
    <string name="include_gifs">Incluír GIFs</string>
    <string name="random_order">Orde aleatoria</string>
    <string name="move_backwards">Mover atrás</string>
    <string name="loop_slideshow">Reproducir en bucle</string>
    <string name="animation">Animación</string>
    <string name="no_animation">Ningún</string>
    <string name="fade">Esvaecemento</string>
    <string name="slide">Deslizamento</string>
    <string name="slideshow_ended">Rematou a presentación</string>
    <string name="no_media_for_slideshow">Non se atopou multimedia para a presentación</string>
    <!-- View types -->
    <string name="group_direct_subfolders">Agrupar subcartafoles directos</string>
    <!-- Grouping at media thumbnails -->
    <string name="group_by">Agrupar por</string>
    <string name="do_not_group_files">Non agrupar ficheiros</string>
    <string name="by_folder">Cartafol</string>
    <string name="by_last_modified">Último modificado</string>
    <string name="by_last_modified_daily">Último modificado (diario)</string>
    <string name="by_last_modified_monthly">Último modificado (mensual)</string>
    <string name="by_date_taken">Data de captura</string>
    <string name="by_date_taken_daily">Data de captura (diaria)</string>
    <string name="by_date_taken_monthly">Data de captura (mensual)</string>
    <string name="by_file_type">Tipo de ficheiro</string>
    <string name="by_extension">Extensión</string>
    <string name="show_file_count_section_header">Show file count at section headers</string>
    <string name="grouping_and_sorting">Por favor, ten en conta que agrupar e ordenar son dous campos diferentes</string>
    <!-- Widgets -->
    <string name="folder_on_widget">Cartafol a mostrar no widget:</string>
    <string name="show_folder_name">Mostrar nome de cartafol</string>
    <!-- Settings -->
    <string name="autoplay_videos">Reproducir vídeos automáticamente</string>
    <string name="remember_last_video_position">Lembrar a posición do vídeo na última vez</string>
    <string name="loop_videos">Víeos en bucle</string>
    <string name="animate_gifs">Animar os GIFs na icona</string>
    <string name="max_brightness">Brillo ao máximo cando mire medios</string>
    <string name="crop_thumbnails">Recortar iconas a cadrados</string>
    <string name="show_thumbnail_video_duration">Mostrar a duración dos vídeos</string>
    <string name="screen_rotation_by">Rotar medios a pantalla completa a</string>
    <string name="screen_rotation_system_setting">Axuste ao sistema</string>
    <string name="screen_rotation_device_rotation">Rotación do dispositivo</string>
    <string name="screen_rotation_aspect_ratio">Relación de aspecto</string>
    <string name="black_background_at_fullscreen">Fondo negro e barra de estado en reprodución a pantalla completa</string>
    <string name="scroll_thumbnails_horizontally">Desprazar iconas horizontalmente</string>
    <string name="hide_system_ui_at_fullscreen">Agochar controis do sistema cando visualice a pantalla completa</string>
    <string name="delete_empty_folders">Borrar cartafoles baleiros cando elmine oseu contido</string>
    <string name="allow_photo_gestures">Permitir controlar o brillo da foto con xestos verticais</string>
    <string name="allow_video_gestures">Permitir controlar o volume do vídeo e o brillo con xestos verticais</string>
    <string name="show_media_count">Mostrar a conta de medios do cartafol na vista principal</string>
    <string name="show_extended_details">Mostrar información pormenorizada sobre medios a pantalla completa</string>
    <string name="manage_extended_details">Xestionar información polo miúdo</string>
    <string name="one_finger_zoom">Permitir zoom cun dedo a pantalla completa</string>
    <string name="allow_instant_change">Permitir o cambio instantáneo de medios premendo os lados da pantalla</string>
    <string name="allow_deep_zooming_images">Permitir ampliar moito as imaxes</string>
    <string name="hide_extended_details">Agochar detalles extendidos cando a barra de estado está oculta</string>
    <string name="show_at_bottom">Mostrar botóns para accións na parte baixa da pantalla</string>
    <string name="show_recycle_bin">Mostrar a Papeleira na pantalla de cartafoles</string>
    <string name="deep_zoomable_images">Imaxes con moita ampliación</string>
    <string name="show_highest_quality">Mostrar imaxes na súa máxima calidade</string>
    <string name="show_recycle_bin_last">Mostrar a Papeleira no derradeiro posto da pantalla principal</string>
    <string name="allow_down_gesture">Permitir pechar a visualización en pantalla completa deslizando cara abaixo</string>
    <string name="allow_one_to_one_zoom">Permitir ampliar a 1:1 con dous toques</string>
    <string name="open_videos_on_separate_screen">Abrir sempre os vídeos nunha pantalla diferente con novos xestos horizontais</string>
    <string name="show_notch">Mostrar unha marca se a houbese</string>
    <string name="allow_rotating_gestures">Permitir rotar unha imaxe con xestos</string>
    <string name="file_loading_priority">Prioridade de carga de ficheiro</string>
    <string name="speed">Velocidade</string>
    <string name="compromise">Compromiso</string>
    <string name="avoid_showing_invalid_files">Non mostrar ficheiros non válidos</string>
    <string name="show_image_file_types">Mostrar tipos de ficheiros de imaxe</string>
    <string name="allow_zooming_videos">Permitir zoom nos vídeos co dobre-toque sobre eles</string>
    <string name="folder_thumbnail_style">Folder thumbnail style</string>
    <string name="file_thumbnail_style">File thumbnail style</string>
    <string name="mark_favorite_items">Mark favorite items</string>
    <string name="thumbnail_spacing">Thumbnail spacing</string>
    <string name="show_file_count_line">Show file count on a separate line</string>
    <string name="show_file_count_brackets">Show file count in brackets</string>
    <string name="show_file_count_none">Do not show file count</string>
    <string name="limit_folder_title">Limit long folder titles to 1 line</string>
    <string name="square">Square</string>
    <string name="rounded_corners">Rounded corners</string>
    <string name="export_favorite_paths">Export favorite file paths</string>
    <string name="media_management_prompt">To make sure that all file operations work reliably, please make this app a Media management app in your device settings.</string>
<<<<<<< HEAD
    <string name="password_protect_excluded">Visibilidade do cartafol protexida con contrasinal</string>
=======
    <string name="password_protect_excluded">Password protect excluded folder visibility</string>
    <string name="media_management_manual">Something went wrong, please go into your device Settings - Apps - Special app access - Media management apps and allow this app to manage media.</string>
>>>>>>> 081f2a54
    <!-- Setting sections -->
    <string name="thumbnails">Iconas</string>
    <string name="fullscreen_media">Medios a pantalla completa</string>
    <string name="extended_details">Detalles ampliados</string>
    <string name="bottom_actions">Accións do fondo</string>
    <!-- Bottom actions -->
    <string name="manage_bottom_actions">Xestionar accións visibles do fondo</string>
    <string name="toggle_favorite">Marcar como favorito</string>
    <string name="toggle_file_visibility">Alternar visibilidade do ficheiro</string>
    <!-- New editor strings -->
    <string name="pesdk_transform_button_freeCrop">Personalizado</string>
    <string name="pesdk_transform_button_resetCrop">Reiniciar</string>
    <string name="pesdk_transform_button_squareCrop">Cadrado</string>
    <string name="pesdk_transform_title_name">Transformar</string>
    <string name="pesdk_filter_title_name">Filtrar</string>
    <string name="pesdk_filter_asset_none">Ningún</string>
    <string name="pesdk_adjustments_title_name">Axustar</string>
    <string name="pesdk_adjustments_button_shadowTool">Sombras</string>
    <string name="pesdk_adjustments_button_exposureTool">Exposición</string>
    <string name="pesdk_adjustments_button_highlightTool">Resalte</string>
    <string name="pesdk_adjustments_button_brightnessTool">Brillo</string>
    <string name="pesdk_adjustments_button_contrastTool">Contraste</string>
    <string name="pesdk_adjustments_button_saturationTool">Saturación</string>
    <string name="pesdk_adjustments_button_clarityTool">Claridade</string>
    <string name="pesdk_adjustments_button_gammaTool">Gamma</string>
    <string name="pesdk_adjustments_button_blacksTool">Negros</string>
    <string name="pesdk_adjustments_button_whitesTool">Brancos</string>
    <string name="pesdk_adjustments_button_temperatureTool">Temperatura</string>
    <string name="pesdk_adjustments_button_sharpnessTool">Nitidez</string>
    <string name="pesdk_adjustments_button_reset">Reiniciar</string>
    <string name="pesdk_focus_title_name">Enfoque</string>
    <string name="pesdk_focus_title_disabled">Ningún</string>
    <string name="pesdk_focus_button_radial">Radial</string>
    <string name="pesdk_focus_button_linear">Lineal</string>
    <string name="pesdk_focus_button_mirrored">Reflectir</string>
    <string name="pesdk_focus_button_gaussian">Gaussiano</string>
    <string name="pesdk_text_title_input">Add text</string>
    <string name="pesdk_text_title_name">Texto</string>
    <string name="pesdk_text_title_options">Opcións de Texto</string>
    <string name="pesdk_text_title_textColor">Cor de Texto</string>
    <string name="pesdk_text_title_font">Fonte</string>
    <string name="pesdk_text_button_add">Engadir</string>
    <string name="pesdk_text_button_edit">Editar</string>
    <string name="pesdk_text_button_straighten">Endereitar</string>
    <string name="pesdk_text_button_font">Fonte</string>
    <string name="pesdk_text_button_color">Cor</string>
    <string name="pesdk_text_button_backgroundColor">Cor Fondo</string>
    <string name="pesdk_text_button_alignment">Alineamento</string>
    <string name="pesdk_text_button_bringToFront">Á Fronte</string>
    <string name="pesdk_text_button_delete">Borrar</string>
    <string name="pesdk_text_text_editTextPlaceholder">O teu texto</string>
    <string name="pesdk_brush_title_name">Pincel</string>
    <string name="pesdk_brush_button_color">Cor</string>
    <string name="pesdk_brush_button_size">Tamaño</string>
    <string name="pesdk_brush_button_hardness">Dureza</string>
    <string name="pesdk_brush_button_bringToFront">Á Fronte</string>
    <string name="pesdk_brush_button_delete">Borrar</string>
    <string name="pesdk_brush_title_brushColor">Cor do Pincel</string>
    <string name="pesdk_editor_title_name">Editor</string>
    <string name="pesdk_editor_title_closeEditorAlert">Pechar o Editor?</string>
    <string name="pesdk_editor_text_closeEditorAlert">Do you really want to discard the changes?</string>
    <string name="pesdk_editor_button_closeEditorAlertConfirmation">Si</string>
    <string name="pesdk_editor_button_closeEditorAlertCancelation">Non</string>
    <string name="pesdk_editor_cancel">Cancelar</string>
    <string name="pesdk_editor_accept">Aceptar</string>
    <string name="pesdk_editor_save">Gardar</string>
    <string name="pesdk_editor_text_exportProgressUnknown">Exportando…</string>
    <string name="pesdk_editor_text_exportProgress" formatted="false">Exportando %s.</string>
    <string name="pesdk_sticker_title_name">Sticker</string>
    <string name="pesdk_sticker_title_color">Sticker Color</string>
    <string name="pesdk_sticker_title_options">Sticker Options</string>
    <string name="pesdk_sticker_button_add">Add</string>
    <string name="pesdk_sticker_button_color">Color</string>
    <string name="pesdk_sticker_button_delete">Delete</string>
    <string name="pesdk_sticker_button_bringToFront">To Front</string>
    <string name="pesdk_sticker_button_straighten">Straighten</string>
    <string name="pesdk_sticker_button_replace">Replace</string>
    <string name="pesdk_sticker_button_opacity">Opacity</string>
    <string name="pesdk_sticker_button_contrast">Contrast</string>
    <string name="pesdk_sticker_button_saturation">Saturation</string>
    <string name="pesdk_sticker_button_brightness">Brightness</string>
    <string name="pesdk_sticker_category_name_custom">Uploads</string>
    <string name="pesdk_overlay_title_name">Overlay</string>
    <string name="pesdk_overlay_button_blendModeNormal">Normal</string>
    <string name="pesdk_overlay_button_blendModeDarken">Darken</string>
    <string name="pesdk_overlay_button_blendModeScreen">Screen</string>
    <string name="pesdk_overlay_button_blendModeOverlay">Overlay</string>
    <string name="pesdk_overlay_button_blendModeLighten">Lighten</string>
    <string name="pesdk_overlay_button_blendModeMultiply">Multiply</string>
    <string name="pesdk_overlay_button_blendModeColorBurn">Color Burn</string>
    <string name="pesdk_overlay_button_blendModeSoftLight">Soft Light</string>
    <string name="pesdk_overlay_button_blendModeHardLight">Hard Light</string>
    <string name="pesdk_overlay_asset_none">None</string>
    <string name="pesdk_overlay_asset_golden">Golden</string>
    <string name="pesdk_overlay_asset_lightleak1">Lightleak 1</string>
    <string name="pesdk_overlay_asset_mosaic">Mosaic</string>
    <string name="pesdk_overlay_asset_paper">Paper</string>
    <string name="pesdk_overlay_asset_rain">Rain</string>
    <string name="pesdk_overlay_asset_vintage">Vintage</string>
    <string name="pesdk_common_button_flipH">Volteo H</string>
    <string name="pesdk_common_button_flipV">Volteo V</string>
    <string name="pesdk_common_button_undo">Desfacer</string>
    <string name="pesdk_common_button_redo">Refacer</string>
    <string name="pesdk_common_title_colorPicker">Escolla de Cor</string>
    <string name="pesdk_common_title_transparentColor">Transparente</string>
    <string name="pesdk_common_title_whiteColor">Branco</string>
    <string name="pesdk_common_title_grayColor">Gris</string>
    <string name="pesdk_common_title_blackColor">Negro</string>
    <string name="pesdk_common_title_lightBlueColor">Azul claro</string>
    <string name="pesdk_common_title_blueColor">Azul</string>
    <string name="pesdk_common_title_purpleColor">Púrpura</string>
    <string name="pesdk_common_title_orchidColor">Rosa brillante</string>
    <string name="pesdk_common_title_pinkColor">Rosa</string>
    <string name="pesdk_common_title_redColor">Vermello</string>
    <string name="pesdk_common_title_orangeColor">Laranxa</string>
    <string name="pesdk_common_title_goldColor">Dourado</string>
    <string name="pesdk_common_title_yellowColor">Amarelo</string>
    <string name="pesdk_common_title_oliveColor">Verde oliva</string>
    <string name="pesdk_common_title_greenColor">Verde</string>
    <string name="pesdk_common_title_aquamarinColor">Augamariña</string>
    <string name="pesdk_common_title_pipettableColor">Escoller coa pipeta</string>
    <string name="vesdk_video_trim_title_name">Trim</string>
    <!-- FAQ -->
    <string name="faq_1_title">Como podo facer que Simple Gallery sexa a galería por defecto no meu dispositivo?</string>
    <string name="faq_1_text">Primeiro debes atopar a galería por omisión actual na sección de App nos axustes do dispositivo, buscar un botón que diga algo como \"Abrir por omisión\", pulsalo e despois seleccionar \"Limpar por omisión\".
        A próxima vez que intentes abrir unha imaxe ou vídeo aparecerá un selector de aplicativos onde podes escoller Simple Gallery e facela a aplicativo por defecto/n.</string>
    <string name="faq_2_title">Asegurei o aplicativo cun contrasinal, pero esquecino. Que podo facer?</string>
    <string name="faq_2_text">Pode solucionado de dous xeitos. Ou ben reinstalar o aplicativo ou buscar o aplicativo os axustes do dispositivo e escoller \"Limpar datos\". Restablecerá todos os seus axustes, mais non eliminará ficheiros de medios.</string>
    <string name="faq_3_title">Como podo facer que un álbum apareza sempre arriba de todo?</string>
    <string name="faq_3_text">Pode manter premido o álbum e escoller a icona de Fixar no menú de accións, isto fixarao arriba. Pode fixar varios cartafoles tamén, os elementos fixados estarán ordenados polo criterio por omisión.</string>
    <string name="faq_4_title">Como podo aumentar a velocidade de reprodución do vídeo?</string>
    <string name="faq_4_text">Pode facelo tocando dúas veces o lateral da pantalla, ou tocando os textos de duración máxima ou actual preto da barra de avance. Se activa abrir os vídeos nunha pantalla separada, tamén pode usar xestos horizontais.</string>
    <string name="faq_5_title">Cal é a diferenza entre agochar e excluír un cartafol?</string>
    <string name="faq_5_text">A exclusión prevén que se mostre o cartafol só en Simple Gallery, mentras Agochar funciona para todo o sistema e agocha o cartafol para outras galerías tamén. Esto funciona creando un ficheiro baldeiro de nome \".nomedia\" no cartafol, que tamén pode quitar con calquera xestor de ficheiros.Teña en conta que algúns dispositivos non permiten cartafoles agochados como Cámara, Capturas de pantalla e Descargas.</string>
    <string name="faq_6_title">Por que aparecen cartafoles de música con portadas ou pegatinas?</string>
    <string name="faq_6_text">Pode acontecer que vexa que aparecen álbumes raros. Pode excluílos con facilidade mantendo premidos e escollendo Excluír. No seguinte diálogo pode escoller o cartafol pai, esto probablemente agoche outros álbumes relacionados.</string>
    <string name="faq_7_title">Un cartafol con imaxes non aparece, que podo facer? </string>
    <string name="faq_7_text">Isto pode acontecer por varias razóns, pero é doado resolvelo. Vaia a Axustes -&gt; xestionar cartafoles incluídos, escolle o Máis e navegar ate o cartafol requerido.</string>
    <string name="faq_8_title">E que pasa se só quero que sexan visibles certos cartafoles</string>
    <string name="faq_8_text">Engadir un cartafol a Cartafoles incluídos non exclúe nada de xeito automático. O que pode facer é ir a Axustes -&gt; Xestionar cartafoles incluídos, excluír o cartafol root \"/\", e despois engadir os cartafoles desexados con Axustes -&gt; Xestionar Cartafoles Incluídos.
        Isto fará visibles só aos cartafoles escollidos, como tanto excluír e incluír son recursivos e si está excluído e logo incluído, será mostrado.</string>
    <string name="faq_10_title">Podo recortar imaxes con este aplciativo?</string>
    <string name="faq_10_text">Si, pode recortar imaxes no editor, arrastrando as esquinas das imaxes. Pode chegar ao editor tanto presionando na imaxe durante un anaco e seleccionando Editar, ou seleccionando Editar dende a vista de pantalla completa.</string>
    <string name="faq_11_title">Podo agrupar as iconas dalgún xeito?</string>
    <string name="faq_11_text">Claro, use no menu \"Agrupar por\" na vista de iconas. Pode facelo por múltiples criterios, incluindo a data de captura. Se usa a función \"Mostrar o contido dos cartafoles\", tamén pode agruparlos por cartafoles.</string>
    <string name="faq_12_title">Semella que Ordenar por Data non está a funcionar, como o amaño?</string>
    <string name="faq_12_text">Seguramente foi causa de copiar os ficheiros de algures. Podes amañalo seleccionando as iconas e \"Arranxar o valor da Data de Captura\".</string>
    <string name="faq_13_title">Vexo bandas de cor nas imaxes. Como podo mellorar a súa calidade?</string>
    <string name="faq_13_text">A solución actual de mostra das imaxes funciona ben na maioría dos casos, pero se desexa unha calidade maior, active \"Mostrar imaxes na máxima calidade posible\" na configuración, na sección \"Imaxes con moita ampliación\".</string>
    <string name="faq_14_title">Teño un ficheiro ou cartafol oculto. Como o amoso?</string>
    <string name="faq_14_text">Pode ou ben activar \"Mostrar temporalmente ficheiros agochados\" no menu principal, ou activar \"Amosar obxectos ocultos\" na configuración. Se quere amosalo sempre, pode presionar uns intres e seleccionar \"Amosar\". Os cartafoles agóchanse engadindo un ficheiro oculto \".nomedia\" no seu interior; tamén pode borrar ese ficheiro con calquera xestor de ficheiros. Note that hiding works recursively though, so if you hide a folder, all subfolders will become hidden too. So for unhiding the subfolders you have to unhide the parent folder.</string>
    <string name="faq_15_title">Por que consume tanto espacio este aplicativo?</string>
    <string name="faq_15_text">Os ficheiros temporais poden chegar aos 250MB e server para cargar máis rápido. Se o aplicativo está a a consumir máis espazo, o máis probable é que teña ficheiros na Papeleira de Reciclaxe.Estes ficheiros contan no tamaño da aplicación.Podes baleirala abríndoa e borrando os ficheiros, ou desde a configuración.Cada ficheiro da Papeleira bórrase automáticamente tras 30 días.</string>
    <string name="faq_16_title">What happened to file and folder hiding and why cannot I see hidden items anymore?</string>
    <string name="faq_16_text">Desde Android 11 xa non podes agochar ou mostrar cartafoles, non podes ver os agochados nas apps galería debido a restricións dos sistema. Terás que usar algún xestor de ficheiros para isto.</string>
    <string name="faq_17_title">Why cannot I include missing folders anymore?</string>
    <string name="faq_17_text">That stopped working due to the system changes that came with Android 11 too, the app cannot browse real folders anymore, it relies on the so called MediaStore at fetching data.</string>
    <string name="faq_18_title">Why do I see ads during video playback?</string>
    <string name="faq_18_text">Our apps have no ads whatsoever. If you see them during video playback, you must be using some other apps video player. Try finding your default video player in the device settings, then do a \"Clear defaults\" on it. The next time you invoke some video intent you will see an app picker prompt, where you can select what app you want to use.</string>
    <!-- Strings displayed only on Google Playstore. Optional, but good to have -->
    <!-- App title has to have less than 50 characters. If you cannot squeeze it, just remove a part of it -->
    <string name="app_title">Simple Gallery Pro - Xestor e Editor de fotos</string>
    <!-- Short description has to have less than 80 chars -->
    <string name="app_short_description">Busca nos recordos sen interrupcións na galería de fotos e vídeo</string>
    <string name="app_long_description">
        Simple Gallery Pro unha galería altamente personalizable. Organiza &amp; edita as túas fotos, recupera ficheiros borrados desde a papeleira, protexe &amp; oculta ficheiros e visualiza gran número de formatos de fotos &amp; vídeo incluíndo RAW, SVG e moitos máis.

        O app non ten publicidade nin permisos innesarios. Como tampouco require acceso a internet, a túa privacidade está protexida.

        -------------------------------------------------
        <b>SIMPLE GALLERY PRO – Características</b>
        -------------------------------------------------

        • Galería sen conexión a internet, publicidade nin ventás emerxentes
        • Editor de fotos Simple gallery – recorta, rota, cambia tamaño, debuxa, fitros, e máis
        • Non precisa acceso a internet, dándoche máis seguridade e privacidade
        • Non pide permisos innecesarios
        • Busca rápida de ficheiros de foto e vídeo
        • Abre e visualiza gran cantidade de formatos (RAW, SVG, panoramic etc)
        • Xestos intuitivos para editar e organizar os ficheiros
        • Múltiples filtros, agrupamento e orde dos ficheiros
        • Personaliza o aspecto de Simple Gallery Pro
        • Dispoñible en 32 idiomas
        • Marca ficheiros como favoritos para acceso rápido
        • Protexe fotos e vídeos cun patrón, PIN ou impresión dixital
        • Usa PIN, patrón e impresión dixital para protexer a apertura do app ou indicar funcións específicas
        • Recupera fotos e vídeos borrados desde a papeleira
        • Cambia a visibilidade dos ficheiros para ocultar fotos e vídeos
        • Crea presentacións personalizadas cos teus ficheiros
        • Mira a información detalladas dos ficheiros (resolución, valores EXIF etc)
        • Simple Gallery Pro é código aberto
        … e moito máis!

        <b>PHOTO GALLERY EDITOR</b>
        Simple Gallery Pro permite editar as fotos no momento. Recorta, voltea, rota e redimensiona as túas fotos. Se te sintes inspirado tamén pode engadir filtros e debuxar nas imaxes!

        <b>SOPORTA MOITOS TIPOS DE FICHEIROS</b>
        Simple Gallery Pro soporta gran variedade de formatos como JPEG, PNG, MP4, MKV, RAW, SVG, Panoramicas, Vídeos panorámicos e moito máis. Non como outros.

        <b>XESTOR DE FOTOS MOI PERSONALIZABLE</b>
        Desde a interface ata a función dos botóns da barra de ferramentas, Simply Gallery Pro é moi personalizable e funciona do xeito que ti queres. Ningún outro xestor de galerías ten esta flexibilidade! Ao ser código aberto, está dipoñible en 32 idiomas!

        <b>RECUPERA FOTOS &amp; VIDEOS ELIMINADOS</b>
        Borraches sen querer unha foto ou vídeo? Non te apenes! Simple Gallery Pro ten unha función para recuperar facilmente vídeos e fotos borrados.

        <b>PROTEXE &amp; OCULTA FOTOS, VIDEOS &amp; FICHEIROS</b>
        Usando un prendedor, patrón ou a impresión dixital no escáner do dispositivo podes protexer e agochar fotos, vídeos e álbumes enteiros. Podes protexer a app ou establecer funcións específicas no app. Por exemplo, que non poidas eliminar un ficheiro sen o escáner da impresión dixital, axudándoche a protexer o borrado accidental.

        <b>Aquí tes todas as Simple Tools:</b>
        https://www.simplemobiletools.com

        <b>Sitio web de Simple Gallery Pro:</b>
        https://www.simplemobiletools.com/gallery

        <b>Facebook:</b>
        https://www.facebook.com/simplemobiletools

        <b>Reddit:</b>
        https://www.reddit.com/r/SimpleMobileTools
    </string>
    <!--
        Haven't found some strings? There's more at
        https://github.com/SimpleMobileTools/Simple-Commons/tree/master/commons/src/main/res
    -->
</resources><|MERGE_RESOLUTION|>--- conflicted
+++ resolved
@@ -200,12 +200,8 @@
     <string name="rounded_corners">Rounded corners</string>
     <string name="export_favorite_paths">Export favorite file paths</string>
     <string name="media_management_prompt">To make sure that all file operations work reliably, please make this app a Media management app in your device settings.</string>
-<<<<<<< HEAD
     <string name="password_protect_excluded">Visibilidade do cartafol protexida con contrasinal</string>
-=======
-    <string name="password_protect_excluded">Password protect excluded folder visibility</string>
     <string name="media_management_manual">Something went wrong, please go into your device Settings - Apps - Special app access - Media management apps and allow this app to manage media.</string>
->>>>>>> 081f2a54
     <!-- Setting sections -->
     <string name="thumbnails">Iconas</string>
     <string name="fullscreen_media">Medios a pantalla completa</string>
