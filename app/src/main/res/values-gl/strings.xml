<?xml version="1.0" encoding="utf-8"?>
<resources>
    <string name="app_name">Simple Gallery</string>
    <string name="app_launcher_name">Galería</string>
    <string name="edit">Editar</string>
    <string name="open_camera">Abrir cámara</string>
    <string name="hidden">(oculto)</string>
    <string name="excluded">(excluído)</string>
    <string name="pin_folder">Fixar cartafol</string>
    <string name="unpin_folder">Soltar cartafol</string>
    <string name="pin_to_the_top">Fixar arriba</string>
    <string name="show_all">Mostrar o contido de todos os cartafoles</string>
    <string name="all_folders">Todos os cartafoles</string>
    <string name="folder_view">Mudar á vista por cartafol</string>
    <string name="other_folder">Outro cartafol</string>
    <string name="show_on_map">Mostrar no mapa</string>
    <string name="unknown_location">Localización descoñecida</string>
    <string name="volume">Volume</string>
    <string name="brightness">Brillo</string>
    <string name="lock_orientation">Fixar orientación</string>
    <string name="unlock_orientation"> Non fixar orientación</string>
    <string name="change_orientation">Cambiar orientación</string>
    <string name="force_portrait">Forzar retrato</string>
    <string name="force_landscape">Forzar paisaxe</string>
    <string name="use_default_orientation">Usar a orientación predeterminada</string>
    <string name="fix_date_taken">Arranxar o valor da Data de Captura</string>
    <string name="fixing">Arranxando…</string>
    <string name="dates_fixed_successfully">Datas arranxadas con éxito</string>
    <string name="no_date_takens_found">Non se atoparon valores de Datas de Captura</string>
    <string name="share_resized">Comparte unha versión reducida</string>
    <string name="upgraded_from_free">Ola,\n\nsemella que actualizaches desde o vello aplicativo gratuito. Podes desinstalar a versión vella, que ten un botón \'Mellorar a Pro\' enriba da pantalla de configuración.\n\nSo terás os elementos borrados da Papeleira de reciclaxe, os elementos favoritos sen marcar e tamén terás que reiniciar os Axustes.\n\nGrazas!</string>
    <string name="switch_to_file_search">Cambiar á procura de ficheiros en todos os cartafoles visibles.</string>
    <string name="set_as_default_folder">Set as default folder</string>
    <string name="unset_as_default_folder">Unset as default folder</string>
    <string name="reorder_by_dragging">Reorder folders by dragging</string>
<<<<<<< HEAD

=======
    <string name="copy_to_restricted_folder_message">The system does not allow copying to this folder.</string>
>>>>>>> f80033d1
    <!-- Filter -->
    <string name="filter_media">Filtrar medios</string>
    <string name="images">Imaxes</string>
    <string name="videos">Vídeos</string>
    <string name="gifs">GIFs</string>
    <string name="raw_images">Imaxes RAW</string>
    <string name="svgs">SVGs</string>
    <string name="portraits">Retratos</string>
    <string name="no_media_with_filters">Non se atopou multimedia do tipo indicado polo filtro.</string>
    <string name="change_filters_underlined"><u>Cambiar filtro</u></string>
    <!-- Hide / Exclude -->
    <string name="hide_folder_description">Esta función oculta o cartafol engadíndolle ficheiro \'.nomedia\', tamén ocultará os subcartafoles. Podes velos pulsando a opción \'Mostrar elementos ocultos\' nos Axustes. Continuar?</string>
    <string name="exclude">Excluír</string>
    <string name="excluded_folders">Cartafoles excluídos</string>
    <string name="manage_excluded_folders">Xestionar cartafoles excluídos</string>
    <string name="exclude_folder_description">Isto ocultará a selección xunto cos seus subcartafoles só en Simple Gallery. Podes xestionar os cartafoles ocultos en Axustes.</string>
    <string name="exclude_folder_parent">Excluír o cartafol pai no seu lugar?</string>
    <string name="excluded_activity_placeholder">Excluír un cartafol xunto cos subcartafoles só terá efecto en Simple Gallery, seguirán sendo visibles noutros aplicativos.\n\nSe tamén queres excluílos noutros aplicativos, utiliza a opción Agochar.</string>
    <string name="remove_all">Eliminar todos</string>
    <string name="remove_all_description">Eliminar todos os cartafoles da lista de excluídos? Isto non borrará os cartafoles.</string>
    <string name="hidden_folders">Cartafoles ocultos</string>
    <string name="manage_hidden_folders">Xestionar cartafoles ocultos</string>
    <string name="hidden_folders_placeholder">Semella que non tes ningún cartafol oculto cun ficheiro \".nomedia\".</string>
    <!-- Include folders -->
    <string name="include_folders">Cartafoles incluídos</string>
    <string name="manage_included_folders">Xestionar cartafoles incluídos</string>
    <string name="add_folder">Engadir cartafol</string>
    <string name="included_activity_placeholder">Se tes algún cartafol con medios, mais non foi recoñecido polo aplicativo, pódelo engadir manualmente.\n\nEngadindo aquí elementos non eliminarás outros.</string>
    <string name="no_media_add_included">Non se atopou ningún ficheiro multimedia. Podes solucionalo engadindo manualmente algúns cartafoles con eses ficheiros.</string>
    <!-- Resizing -->
    <string name="resize">Redimensionar</string>
    <string name="resize_and_save">Selección da redimensión e gardar</string>
    <string name="width">Ancho</string>
    <string name="height">Alto</string>
    <string name="keep_aspect_ratio">Manter proporcións</string>
    <string name="invalid_values">Por favor escribe unha resolución válida</string>
    <!-- Editor -->
    <string name="editor">Editor</string>
    <string name="rotate">Rotar</string>
    <string name="invalid_image_path">Ruta á imaxe non válida</string>
    <string name="invalid_video_path">Invalid video path</string>
    <string name="image_editing_failed">Fallo na edición da imaxe</string>
    <string name="video_editing_failed">Video editing failed</string>
    <string name="image_editing_cancelled">Cancelouse a edición da imaxe</string>
    <string name="video_editing_cancelled">Video editing cancelled</string>
    <string name="file_edited_successfully">Ficheiro editado correctamente</string>
    <string name="image_edited_successfully">Image edited successfully</string>
    <string name="video_edited_successfully">Video edited successfully</string>
    <string name="edit_image_with">Editar imaxe con:</string>
    <string name="edit_video_with">Edit video with:</string>
    <string name="no_image_editor_found">Non se atopou ningún editor</string>
    <string name="no_video_editor_found">No video editor found</string>
    <string name="unknown_file_location">Localización do ficheiro descoñecida</string>
    <string name="error_saving_file">Non se puido sobrescribir o ficheiro</string>
    <string name="rotate_left">Rotar a esquerda</string>
    <string name="rotate_right">Rotar a dereita</string>
    <string name="rotate_one_eighty">Rotar 180º</string>
    <string name="flip">Voltear</string>
    <string name="flip_horizontally">Voltear horizontalmente</string>
    <string name="flip_vertically">Voltear verticalmente</string>
    <string name="free_aspect_ratio">Libre</string>
    <!-- available as an option: 1:1, 4:3, 16:9, free -->
    <string name="other_aspect_ratio">Outro</string>
    <!-- available as an option: 1:1, 4:3, 16:9, free, other -->
    <!-- Set wallpaper -->
    <string name="simple_wallpaper">Fondo de pantalla</string>
    <string name="set_as_wallpaper">Establecer como fondo de pantalla</string>
    <string name="set_as_wallpaper_failed">Fallou establecer fondo de pantalla</string>
    <string name="set_as_wallpaper_with">Establecer fondo de pantalla con:</string>
    <string name="setting_wallpaper">Establecendo fondo de pantalla…</string>
    <string name="wallpaper_set_successfully">Fondo de pantalla establecido correctamente</string>
    <string name="portrait_aspect_ratio">Proporción de Retrato</string>
    <string name="landscape_aspect_ratio">Proporción de Paisaxe</string>
    <string name="home_screen">Pantalla de incio</string>
    <string name="lock_screen">Pantalla de bloqueo</string>
    <string name="home_and_lock_screen">Pantallas de inicio e bloqueo</string>
    <!-- Slideshow -->
    <string name="slideshow">Presentación</string>
    <string name="interval">Intervalo (segundos):</string>
    <string name="include_photos">Incluír fotos</string>
    <string name="include_videos">Incluír vídeos</string>
    <string name="include_gifs">Incluír GIFs</string>
    <string name="random_order">Orde aleatoria</string>
    <string name="move_backwards">Mover atrás</string>
    <string name="loop_slideshow">Reproducir en bucle</string>
    <string name="animation">Animación</string>
    <string name="no_animation">Ningún</string>
    <string name="fade">Esvaecemento</string>
    <string name="slide">Deslizamento</string>
    <string name="slideshow_ended">Rematou a presentación</string>
    <string name="no_media_for_slideshow">Non se atopou multimedia para a presentación</string>
    <!-- View types -->
    <string name="group_direct_subfolders">Agrupar subcartafoles directos</string>
    <!-- Grouping at media thumbnails -->
    <string name="group_by">Agrupar por</string>
    <string name="do_not_group_files">Non agrupar ficheiros</string>
    <string name="by_folder">Cartafol</string>
    <string name="by_last_modified">Último modificado</string>
    <string name="by_last_modified_daily">Último modificado (diario)</string>
    <string name="by_last_modified_monthly">Último modificado (mensual)</string>
    <string name="by_date_taken">Data de captura</string>
    <string name="by_date_taken_daily">Data de captura (diaria)</string>
    <string name="by_date_taken_monthly">Data de captura (mensual)</string>
    <string name="by_file_type">Tipo de ficheiro</string>
    <string name="by_extension">Extensión</string>
    <string name="show_file_count_section_header">Show file count at section headers</string>
    <string name="grouping_and_sorting">Por favor, ten en conta que agrupar e ordenar son dous campos diferentes</string>
    <!-- Widgets -->
    <string name="folder_on_widget">Cartafol a mostrar no widget:</string>
    <string name="show_folder_name">Mostrar nome de cartafol</string>
    <!-- Settings -->
    <string name="autoplay_videos">Reproducir vídeos automáticamente</string>
    <string name="remember_last_video_position">Lembrar a posición do vídeo na última vez</string>
    <string name="loop_videos">Víeos en bucle</string>
    <string name="animate_gifs">Animar os GIFs na icona</string>
    <string name="max_brightness">Brillo ao máximo cando mire medios</string>
    <string name="crop_thumbnails">Recortar iconas a cadrados</string>
    <string name="show_thumbnail_video_duration">Mostrar a duración dos vídeos</string>
    <string name="screen_rotation_by">Rotar medios a pantalla completa a</string>
    <string name="screen_rotation_system_setting">Axuste ao sistema</string>
    <string name="screen_rotation_device_rotation">Rotación do dispositivo</string>
    <string name="screen_rotation_aspect_ratio">Relación de aspecto</string>
    <string name="black_background_at_fullscreen">Fondo negro e barra de estado en reprodución a pantalla completa</string>
    <string name="scroll_thumbnails_horizontally">Desprazar iconas horizontalmente</string>
    <string name="hide_system_ui_at_fullscreen">Agochar controis do sistema cando visualice a pantalla completa</string>
    <string name="delete_empty_folders">Borrar cartafoles baleiros cando elmine oseu contido</string>
    <string name="allow_photo_gestures">Permitir controlar o brillo da foto con xestos verticais</string>
    <string name="allow_video_gestures">Permitir controlar o volume do vídeo e o brillo con xestos verticais</string>
    <string name="show_media_count">Mostrar a conta de medios do cartafol na vista principal</string>
    <string name="show_extended_details">Mostrar información pormenorizada sobre medios a pantalla completa</string>
    <string name="manage_extended_details">Xestionar información polo miúdo</string>
    <string name="one_finger_zoom">Permitir zoom cun dedo a pantalla completa</string>
    <string name="allow_instant_change">Permitir o cambio instantáneo de medios premendo os lados da pantalla</string>
    <string name="allow_deep_zooming_images">Permitir ampliar moito as imaxes</string>
    <string name="hide_extended_details">Agochar detalles extendidos cando a barra de estado está oculta</string>
    <string name="show_at_bottom">Mostrar botóns para accións na parte baixa da pantalla</string>
    <string name="show_recycle_bin">Mostrar a Papeleira na pantalla de cartafoles</string>
    <string name="deep_zoomable_images">Imaxes con moita ampliación</string>
    <string name="show_highest_quality">Mostrar imaxes na súa máxima calidade</string>
    <string name="show_recycle_bin_last">Mostrar a Papeleira no derradeiro posto da pantalla principal</string>
    <string name="allow_down_gesture">Permitir pechar a visualización en pantalla completa deslizando cara abaixo</string>
    <string name="allow_one_to_one_zoom">Permitir ampliar a 1:1 con dous toques</string>
    <string name="open_videos_on_separate_screen">Abrir sempre os vídeos nunha pantalla diferente con novos xestos horizontais</string>
    <string name="show_notch">Mostrar unha marca se a houbese</string>
    <string name="allow_rotating_gestures">Permitir rotar unha imaxe con xestos</string>
    <string name="file_loading_priority">Prioridade de carga de ficheiro</string>
    <string name="speed">Velocidade</string>
    <string name="compromise">Compromiso</string>
    <string name="avoid_showing_invalid_files">Non mostrar ficheiros non válidos</string>
    <string name="show_image_file_types">Mostrar tipos de ficheiros de imaxe</string>
    <string name="allow_zooming_videos">Permitir zoom nos vídeos co dobre-toque sobre eles</string>
    <string name="folder_thumbnail_style">Folder thumbnail style</string>
    <string name="file_thumbnail_style">File thumbnail style</string>
    <string name="mark_favorite_items">Mark favorite items</string>
    <string name="thumbnail_spacing">Thumbnail spacing</string>
    <string name="show_file_count_line">Show file count on a separate line</string>
    <string name="show_file_count_brackets">Show file count in brackets</string>
    <string name="show_file_count_none">Do not show file count</string>
    <string name="limit_folder_title">Limit long folder titles to 1 line</string>
    <string name="square">Square</string>
    <string name="rounded_corners">Rounded corners</string>
    <string name="export_favorite_paths">Export favorite file paths</string>
    <!-- Setting sections -->
    <string name="thumbnails">Iconas</string>
    <string name="fullscreen_media">Medios a pantalla completa</string>
    <string name="extended_details">Detalles ampliados</string>
    <string name="bottom_actions">Accións do fondo</string>
    <!-- Bottom actions -->
    <string name="manage_bottom_actions">Xestionar accións visibles do fondo</string>
    <string name="toggle_favorite">Marcar como favorito</string>
    <string name="toggle_file_visibility">Alternar visibilidade do ficheiro</string>
    <!-- New editor strings -->
    <string name="pesdk_transform_button_freeCrop">Personalizado</string>
    <string name="pesdk_transform_button_resetCrop">Reiniciar</string>
    <string name="pesdk_transform_button_squareCrop">Cadrado</string>
    <string name="pesdk_transform_title_name">Transformar</string>
    <string name="pesdk_filter_title_name">Filtrar</string>
    <string name="pesdk_filter_asset_none">Ningún</string>
    <string name="pesdk_adjustments_title_name">Axustar</string>
    <string name="pesdk_adjustments_button_shadowTool">Sombras</string>
    <string name="pesdk_adjustments_button_exposureTool">Exposición</string>
    <string name="pesdk_adjustments_button_highlightTool">Resalte</string>
    <string name="pesdk_adjustments_button_brightnessTool">Brillo</string>
    <string name="pesdk_adjustments_button_contrastTool">Contraste</string>
    <string name="pesdk_adjustments_button_saturationTool">Saturación</string>
    <string name="pesdk_adjustments_button_clarityTool">Claridade</string>
    <string name="pesdk_adjustments_button_gammaTool">Gamma</string>
    <string name="pesdk_adjustments_button_blacksTool">Negros</string>
    <string name="pesdk_adjustments_button_whitesTool">Brancos</string>
    <string name="pesdk_adjustments_button_temperatureTool">Temperatura</string>
    <string name="pesdk_adjustments_button_sharpnessTool">Nitidez</string>
    <string name="pesdk_adjustments_button_reset">Reiniciar</string>
    <string name="pesdk_focus_title_name">Enfoque</string>
    <string name="pesdk_focus_title_disabled">Ningún</string>
    <string name="pesdk_focus_button_radial">Radial</string>
    <string name="pesdk_focus_button_linear">Lineal</string>
    <string name="pesdk_focus_button_mirrored">Reflectir</string>
    <string name="pesdk_focus_button_gaussian">Gaussiano</string>
    <string name="pesdk_text_title_input">Add text</string>
    <string name="pesdk_text_title_name">Texto</string>
    <string name="pesdk_text_title_options">Opcións de Texto</string>
    <string name="pesdk_text_title_textColor">Cor de Texto</string>
    <string name="pesdk_text_title_font">Fonte</string>
    <string name="pesdk_text_button_add">Engadir</string>
    <string name="pesdk_text_button_edit">Editar</string>
    <string name="pesdk_text_button_straighten">Endereitar</string>
    <string name="pesdk_text_button_font">Fonte</string>
    <string name="pesdk_text_button_color">Cor</string>
    <string name="pesdk_text_button_backgroundColor">Cor Fondo</string>
    <string name="pesdk_text_button_alignment">Alineamento</string>
    <string name="pesdk_text_button_bringToFront">Á Fronte</string>
    <string name="pesdk_text_button_delete">Borrar</string>
    <string name="pesdk_text_text_editTextPlaceholder">O teu texto</string>
    <string name="pesdk_brush_title_name">Pincel</string>
    <string name="pesdk_brush_button_color">Cor</string>
    <string name="pesdk_brush_button_size">Tamaño</string>
    <string name="pesdk_brush_button_hardness">Dureza</string>
    <string name="pesdk_brush_button_bringToFront">Á Fronte</string>
    <string name="pesdk_brush_button_delete">Borrar</string>
    <string name="pesdk_brush_title_brushColor">Cor do Pincel</string>
    <string name="pesdk_editor_title_name">Editor</string>
    <string name="pesdk_editor_title_closeEditorAlert">Pechar o Editor?</string>
    <string name="pesdk_editor_text_closeEditorAlert">Do you really want to discard the changes?</string>
    <string name="pesdk_editor_button_closeEditorAlertConfirmation">Si</string>
    <string name="pesdk_editor_button_closeEditorAlertCancelation">Non</string>
    <string name="pesdk_editor_cancel">Cancelar</string>
    <string name="pesdk_editor_accept">Aceptar</string>
    <string name="pesdk_editor_save">Gardar</string>
    <string name="pesdk_editor_text_exportProgressUnknown">Exportando…</string>
    <string name="pesdk_editor_text_exportProgress" formatted="false">Exportando %s.</string>
    <string name="pesdk_sticker_title_name">Sticker</string>
    <string name="pesdk_sticker_title_color">Sticker Color</string>
    <string name="pesdk_sticker_title_options">Sticker Options</string>
    <string name="pesdk_sticker_button_add">Add</string>
    <string name="pesdk_sticker_button_color">Color</string>
    <string name="pesdk_sticker_button_delete">Delete</string>
    <string name="pesdk_sticker_button_bringToFront">To Front</string>
    <string name="pesdk_sticker_button_straighten">Straighten</string>
    <string name="pesdk_sticker_button_replace">Replace</string>
    <string name="pesdk_sticker_button_opacity">Opacity</string>
    <string name="pesdk_sticker_button_contrast">Contrast</string>
    <string name="pesdk_sticker_button_saturation">Saturation</string>
    <string name="pesdk_sticker_button_brightness">Brightness</string>
    <string name="pesdk_sticker_category_name_custom">Uploads</string>
    <string name="pesdk_overlay_title_name">Overlay</string>
    <string name="pesdk_overlay_button_blendModeNormal">Normal</string>
    <string name="pesdk_overlay_button_blendModeDarken">Darken</string>
    <string name="pesdk_overlay_button_blendModeScreen">Screen</string>
    <string name="pesdk_overlay_button_blendModeOverlay">Overlay</string>
    <string name="pesdk_overlay_button_blendModeLighten">Lighten</string>
    <string name="pesdk_overlay_button_blendModeMultiply">Multiply</string>
    <string name="pesdk_overlay_button_blendModeColorBurn">Color Burn</string>
    <string name="pesdk_overlay_button_blendModeSoftLight">Soft Light</string>
    <string name="pesdk_overlay_button_blendModeHardLight">Hard Light</string>
    <string name="pesdk_overlay_asset_none">None</string>
    <string name="pesdk_overlay_asset_golden">Golden</string>
    <string name="pesdk_overlay_asset_lightleak1">Lightleak 1</string>
    <string name="pesdk_overlay_asset_mosaic">Mosaic</string>
    <string name="pesdk_overlay_asset_paper">Paper</string>
    <string name="pesdk_overlay_asset_rain">Rain</string>
    <string name="pesdk_overlay_asset_vintage">Vintage</string>
    <string name="pesdk_common_button_flipH">Volteo H</string>
    <string name="pesdk_common_button_flipV">Volteo V</string>
    <string name="pesdk_common_button_undo">Desfacer</string>
    <string name="pesdk_common_button_redo">Refacer</string>
    <string name="pesdk_common_title_colorPicker">Escolla de Cor</string>
    <string name="pesdk_common_title_transparentColor">Transparente</string>
    <string name="pesdk_common_title_whiteColor">Branco</string>
    <string name="pesdk_common_title_grayColor">Gris</string>
    <string name="pesdk_common_title_blackColor">Negro</string>
    <string name="pesdk_common_title_lightBlueColor">Azul claro</string>
    <string name="pesdk_common_title_blueColor">Azul</string>
    <string name="pesdk_common_title_purpleColor">Púrpura</string>
    <string name="pesdk_common_title_orchidColor">Rosa brillante</string>
    <string name="pesdk_common_title_pinkColor">Rosa</string>
    <string name="pesdk_common_title_redColor">Vermello</string>
    <string name="pesdk_common_title_orangeColor">Laranxa</string>
    <string name="pesdk_common_title_goldColor">Dourado</string>
    <string name="pesdk_common_title_yellowColor">Amarelo</string>
    <string name="pesdk_common_title_oliveColor">Verde oliva</string>
    <string name="pesdk_common_title_greenColor">Verde</string>
    <string name="pesdk_common_title_aquamarinColor">Augamariña</string>
    <string name="pesdk_common_title_pipettableColor">Escoller coa pipeta</string>
    <string name="vesdk_video_trim_title_name">Trim</string>
    <!-- FAQ -->
    <string name="faq_1_title">Como podo facer que Simple Gallery sexa a galería por defecto no meu dispositivo?</string>
    <string name="faq_1_text">Primeiro debes atopar a galería por omisión actual na sección de App nos axustes do dispositivo, buscar un botón que diga algo como \"Abrir por omisión\", pulsalo e despois seleccionar \"Limpar por omisión\".
        A próxima vez que intentes abrir unha imaxe ou vídeo aparecerá un selector de aplicativos onde podes escoller Simple Gallery e facela a aplicativo por defecto/n.</string>
    <string name="faq_2_title">Asegurei o aplicativo cun contrasinal, pero esquecino. Que podo facer?</string>
    <string name="faq_2_text">Pode solucionado de dous xeitos. Ou ben reinstalar o aplicativo ou buscar o aplicativo os axustes do dispositivo e escoller \"Limpar datos\". Restablecerá todos os seus axustes, mais non eliminará ficheiros de medios.</string>
    <string name="faq_3_title">Como podo facer que un álbum apareza sempre arriba de todo?</string>
    <string name="faq_3_text">Pode manter premido o álbum e escoller a icona de Fixar no menú de accións, isto fixarao arriba. Pode fixar varios cartafoles tamén, os elementos fixados estarán ordenados polo criterio por omisión.</string>
    <string name="faq_4_title">Como podo aumentar a velocidade de reprodución do vídeo?</string>
    <string name="faq_4_text">Pode facelo tocando dúas veces o lateral da pantalla, ou tocando os textos de duración máxima ou actual preto da barra de avance. Se activa abrir os vídeos nunha pantalla separada, tamén pode usar xestos horizontais.</string>
    <string name="faq_5_title">Cal é a diferenza entre agochar e excluír un cartafol?</string>
    <string name="faq_5_text">A exclusión prevén que se mostre o cartafol só en Simple Gallery, mentras Agochar funciona para todo o sistema e agocha o cartafol para outras galerías tamén. Esto funciona creando un ficheiro baldeiro de nome \".nomedia\" no cartafol, que tamén pode quitar con calquera xestor de ficheiros.Teña en conta que algúns dispositivos non permiten cartafoles agochados como Cámara, Capturas de pantalla e Descargas.</string>
    <string name="faq_6_title">Por que aparecen cartafoles de música con portadas ou pegatinas?</string>
    <string name="faq_6_text">Pode acontecer que vexa que aparecen álbumes raros. Pode excluílos con facilidade mantendo premidos e escollendo Excluír. No seguinte diálogo pode escoller o cartafol pai, esto probablemente agoche outros álbumes relacionados.</string>
    <string name="faq_7_title">Un cartafol con imaxes non aparece, que podo facer? </string>
    <string name="faq_7_text">Isto pode acontecer por varias razóns, pero é doado resolvelo. Vaia a Axustes -&gt; xestionar cartafoles incluídos, escolle o Máis e navegar ate o cartafol requerido.</string>
    <string name="faq_8_title">E que pasa se só quero que sexan visibles certos cartafoles</string>
    <string name="faq_8_text">Engadir un cartafol a Cartafoles incluídos non exclúe nada de xeito automático. O que pode facer é ir a Axustes -&gt; Xestionar cartafoles incluídos, excluír o cartafol root \"/\", e despois engadir os cartafoles desexados con Axustes -&gt; Xestionar Cartafoles Incluídos.
        Isto fará visibles só aos cartafoles escollidos, como tanto excluír e incluír son recursivos e si está excluído e logo incluído, será mostrado.</string>
    <string name="faq_10_title">Podo recortar imaxes con este aplciativo?</string>
    <string name="faq_10_text">Si, pode recortar imaxes no editor, arrastrando as esquinas das imaxes. Pode chegar ao editor tanto presionando na imaxe durante un anaco e seleccionando Editar, ou seleccionando Editar dende a vista de pantalla completa.</string>
    <string name="faq_11_title">Podo agrupar as iconas dalgún xeito?</string>
    <string name="faq_11_text">Claro, use no menu \"Agrupar por\" na vista de iconas. Pode facelo por múltiples criterios, incluindo a data de captura. Se usa a función \"Mostrar o contido dos cartafoles\", tamén pode agruparlos por cartafoles.</string>
    <string name="faq_12_title">Semella que Ordenar por Data non está a funcionar, como o amaño?</string>
    <string name="faq_12_text">Seguramente foi causa de copiar os ficheiros de algures. Podes amañalo seleccionando as iconas e \"Arranxar o valor da Data de Captura\".</string>
    <string name="faq_13_title">Vexo bandas de cor nas imaxes. Como podo mellorar a súa calidade?</string>
    <string name="faq_13_text">A solución actual de mostra das imaxes funciona ben na maioría dos casos, pero se desexa unha calidade maior, active \"Mostrar imaxes na máxima calidade posible\" na configuración, na sección \"Imaxes con moita ampliación\".</string>
    <string name="faq_14_title">Teño un ficheiro ou cartafol oculto. Como o amoso?</string>
    <string name="faq_14_text">Pode ou ben activar \"Mostrar temporalmente ficheiros agochados\" no menu principal, ou activar \"Amosar obxectos ocultos\" na configuración. Se quere amosalo sempre, pode presionar uns intres e seleccionar \"Amosar\". Os cartafoles agóchanse engadindo un ficheiro oculto \".nomedia\" no seu interior; tamén pode borrar ese ficheiro con calquera xestor de ficheiros. Note that hiding works recursively though, so if you hide a folder, all subfolders will become hidden too. So for unhiding the subfolders you have to unhide the parent folder.</string>
    <string name="faq_15_title">Por que consume tanto espacio este aplicativo?</string>
    <string name="faq_15_text">Os ficheiros temporais poden chegar aos 250MB e server para cargar máis rápido. Se o aplicativo está a a consumir máis espazo, o máis probable é que teña ficheiros na Papeleira de Reciclaxe.Estes ficheiros contan no tamaño da aplicación.Podes baleirala abríndoa e borrando os ficheiros, ou desde a configuración.Cada ficheiro da Papeleira bórrase automáticamente tras 30 días.</string>
    <string name="faq_16_title">What happened to file and folder hiding and why cannot I see hidden items anymore?</string>
    <string name="faq_16_text">Starting with Android 11 you cannot hide or unhide files or folders anymore, you cannot see the hidden ones in gallery apps either. You will have to use some file manager for that.</string>
    <string name="faq_17_title">Why cannot I include missing folders anymore?</string>
    <string name="faq_17_text">That stopped working due to the system changes that came with Android 11 too, the app cannot browse real folders anymore, it relies on the so called MediaStore at fetching data.</string>
    <string name="faq_18_title">Why do I see ads during video playback?</string>
    <string name="faq_18_text">Our apps have no ads whatsoever. If you see them during video playback, you must be using some other apps video player. Try finding your default video player in the device settings, then do a \"Clear defaults\" on it. The next time you invoke some video intent you will see an app picker prompt, where you can select what app you want to use.</string>
    <!-- Strings displayed only on Google Playstore. Optional, but good to have -->
    <!-- App title has to have less than 50 characters. If you cannot squeeze it, just remove a part of it -->
    <string name="app_title">Simple Gallery Pro - Xestor e Editor de fotos</string>
    <!-- Short description has to have less than 80 chars -->
    <string name="app_short_description">Busca nos recordos sen interrupcións na galería de fotos e vídeo</string>
    <string name="app_long_description">
        Simple Gallery Pro unha galería altamente personalizable. Organiza &amp; edita as túas fotos, recupera ficheiros borrados desde a papeleira, protexe &amp; oculta ficheiros e visualiza gran número de formatos de fotos &amp; vídeo incluíndo RAW, SVG e moitos máis.

        O app non ten publicidade nin permisos innesarios. Como tampouco require acceso a internet, a túa privacidade está protexida.

        -------------------------------------------------
        <b>SIMPLE GALLERY PRO – Características</b>
        -------------------------------------------------

        • Galería sen conexión a internet, publicidade nin ventás emerxentes
        • Editor de fotos Simple gallery – recorta, rota, cambia tamaño, debuxa, fitros, e máis
        • Non precisa acceso a internet, dándoche máis seguridade e privacidade
        • Non pide permisos innecesarios
        • Busca rápida de ficheiros de foto e vídeo
        • Abre e visualiza gran cantidade de formatos (RAW, SVG, panoramic etc)
        • Xestos intuitivos para editar e organizar os ficheiros
        • Múltiples filtros, agrupamento e orde dos ficheiros
        • Personaliza o aspecto de Simple Gallery Pro
        • Dispoñible en 32 idiomas
        • Marca ficheiros como favoritos para acceso rápido
        • Protexe fotos e vídeos cun patrón, PIN ou impresión dixital
        • Usa PIN, patrón e impresión dixital para protexer a apertura do app ou indicar funcións específicas
        • Recupera fotos e vídeos borrados desde a papeleira
        • Cambia a visibilidade dos ficheiros para ocultar fotos e vídeos
        • Crea presentacións personalizadas cos teus ficheiros
        • Mira a información detalladas dos ficheiros (resolución, valores EXIF etc)
        • Simple Gallery Pro é código aberto
        … e moito máis!

        <b>PHOTO GALLERY EDITOR</b>
        Simple Gallery Pro permite editar as fotos no momento. Recorta, voltea, rota e redimensiona as túas fotos. Se te sintes inspirado tamén pode engadir filtros e debuxar nas imaxes!

        <b>SOPORTA MOITOS TIPOS DE FICHEIROS</b>
        Simple Gallery Pro soporta gran variedade de formatos como JPEG, PNG, MP4, MKV, RAW, SVG, Panoramicas, Vídeos panorámicos e moito máis. Non como outros.

        <b>XESTOR DE FOTOS MOI PERSONALIZABLE</b>
        Desde a interface ata a función dos botóns da barra de ferramentas, Simply Gallery Pro é moi personalizable e funciona do xeito que ti queres. Ningún outro xestor de galerías ten esta flexibilidade! Ao ser código aberto, está dipoñible en 32 idiomas!

        <b>RECUPERA FOTOS &amp; VIDEOS ELIMINADOS</b>
        Borraches sen querer unha foto ou vídeo? Non te apenes! Simple Gallery Pro ten unha función para recuperar facilmente vídeos e fotos borrados.

        <b>PROTEXE &amp; OCULTA FOTOS, VIDEOS &amp; FICHEIROS</b>
        Usando un prendedor, patrón ou a impresión dixital no escáner do dispositivo podes protexer e agochar fotos, vídeos e álbumes enteiros. Podes protexer a app ou establecer funcións específicas no app. Por exemplo, que non poidas eliminar un ficheiro sen o escáner da impresión dixital, axudándoche a protexer o borrado accidental.

        <b>Aquí tes todas as Simple Tools:</b>
        https://www.simplemobiletools.com

        <b>Sitio web de Simple Gallery Pro:</b>
        https://www.simplemobiletools.com/gallery

        <b>Facebook:</b>
        https://www.facebook.com/simplemobiletools

        <b>Reddit:</b>
        https://www.reddit.com/r/SimpleMobileTools
    </string>
    <!--
        Haven't found some strings? There's more at
        https://github.com/SimpleMobileTools/Simple-Commons/tree/master/commons/src/main/res
    -->
</resources><|MERGE_RESOLUTION|>--- conflicted
+++ resolved
@@ -33,11 +33,6 @@
     <string name="set_as_default_folder">Set as default folder</string>
     <string name="unset_as_default_folder">Unset as default folder</string>
     <string name="reorder_by_dragging">Reorder folders by dragging</string>
-<<<<<<< HEAD
-
-=======
-    <string name="copy_to_restricted_folder_message">The system does not allow copying to this folder.</string>
->>>>>>> f80033d1
     <!-- Filter -->
     <string name="filter_media">Filtrar medios</string>
     <string name="images">Imaxes</string>
